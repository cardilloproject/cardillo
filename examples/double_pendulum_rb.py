from cardillo.model.bilateral_constraints.implicit.rigid_connection import Rigid_connection
import numpy as np
from math import cos, sin, pi

import matplotlib.pyplot as plt
from mpl_toolkits.mplot3d import Axes3D
import matplotlib.animation as animation

from cardillo.math.algebra import A_IK_basic_z, cross3, axis_angle2quat

from cardillo.model import Model
from cardillo.model.frame import Frame
from cardillo.model.bilateral_constraints.implicit import Spherical_joint, Revolute_joint, Linear_guidance_x, Linear_guidance_xyz
from cardillo.model.rigid_body import Rigid_body_quaternion
from cardillo.model.force import Force
from cardillo.solver import Scipy_ivp, Euler_backward, Generalized_alpha_1, Moreau, Moreau_sym, Generalized_alpha_2

from scipy.integrate import solve_ivp

if __name__ == "__main__":
    animate = True
    reference_solution = True

    m = 1
    r = 0.1
    l = 2
    g = 9.81

    A = 1 / 4 * m * r**2 + 1 / 12 * m * l**2
    C = 1 / 2 * m * r**2
    K_theta_S = np.diag(np.array([A, C, A]))

    alpha0 = pi / 2
    alpha_dot0 = 0

    r_OB1 = np.zeros(3)
    A_IB1 = np.eye(3)
    origin = Frame(r_OP=r_OB1, A_IK=A_IB1)

    A_IK10 = A_IK_basic_z(alpha0)
    r_OS10 = - 0.5 * l * A_IK10[:, 1]
    p01 = axis_angle2quat(np.array([0, 0, 1]), alpha0)
    q01 = np.concatenate([r_OS10, p01])
    omega01 = np.array([0, 0, alpha_dot0])
    vS1 = cross3(omega01, r_OS10)
    u01 = np.concatenate([vS1, omega01])
    RB1 = Rigid_body_quaternion(m, K_theta_S, q01, u01)

    # joint1 = Spherical_joint(origin, RB1, r_OB1)
    joint1 = Revolute_joint(origin, RB1, np.zeros(3), A_IB1)

    beta0 = 0
    beta_dot0 = 0
  
    r_OB2 = - l * A_IK10[:, 1]

    A_IK20 = A_IK10 @ A_IK_basic_z(beta0)
    r_B2S2 = - 0.5 * l * A_IK20[:, 1]
    r_OS20 = r_OB2 + r_B2S2
    p02 = axis_angle2quat(np.array([0, 0, 1]), alpha0 + beta0)
    q02 = np.concatenate([r_OS20, p02])
    omega02 = np.array([0, 0, alpha_dot0 + beta_dot0])
    vB2 = cross3(omega01, r_OB2)
    vS2 = vB2 + cross3(omega02, r_B2S2)
    u02 = np.concatenate([vS2, omega02])
    RB2 = Rigid_body_quaternion(m, K_theta_S, q02, u02)

    A_IB2 = A_IK10
    joint2 = Revolute_joint(RB1, RB2, r_OB2, A_IB2)
    # joint2 = Spherical_joint(RB1, RB2, r_OB2)
    
    # # permute x to z axis
    ex2, ey2, ez2 = A_IB2.T
    A_IB2 = np.array([ez2, ex2, ey2]).T
    # joint2 = Linear_guidance_x(RB1, RB2, r_OB2, A_IB2)
    # joint2 = Linear_guidance_xyz(RB1, RB2, r_OB2, A_IB2)
    joint2 = Rigid_connection(RB1, RB2, r_OB2)


    model = Model()
    model.add(origin)
    model.add(RB1)
    model.add(joint1)
    model.add(RB2)
    model.add(joint2)
    model.add(Force(lambda t: np.array([0, -g * m, 0]), RB1))
    model.add(Force(lambda t: np.array([0, -g * m, 0]), RB2))

    model.add(Force(lambda t: np.array([0, 0, -g * m]), RB2))

    model.assemble()

    t0 = 0
    t1 = 3
    dt = 5e-3
    solver = Scipy_ivp(model, t1, dt)
    # solver = Moreau(model, t1, dt)
    # solver = Moreau_sym(model, t1, dt)
    # solver = Euler_backward(model, t1, dt, numerical_jacobian=True, debug=True)
    # solver = Euler_backward(model, t1, dt, numerical_jacobian=False, debug=False)
    # solver = Generalized_alpha_1(model, t1, dt, numerical_jacobian=True, debug=True)
    # solver = Generalized_alpha_1(model, t1, dt, newton_tol=1.0e-10, numerical_jacobian=False, debug=False)
<<<<<<< HEAD
    solver = Generalized_alpha_2(model, t1, dt)
=======
    # solver = Generalized_alpha_2(model, t1, dt, numerical_jacobian=False, debug=False)
>>>>>>> 0ab02a4f

    sol = solver.solve()
    t = sol.t
    q = sol.q

    if animate:

        # animate configurations
        fig = plt.figure()
        ax = fig.add_subplot(111, projection='3d')
        
        ax.set_xlabel('x [m]')
        ax.set_ylabel('y [m]')
        ax.set_zlabel('z [m]')
        scale = 2 * l
        ax.set_xlim3d(left=-scale, right=scale)
        ax.set_ylim3d(bottom=-scale, top=scale)
        ax.set_zlim3d(bottom=-scale, top=scale)

        def init(t, q):
            x_0, y_0, z_0 = origin.r_OP(t)
            x_S1, y_S1, z_S1 = RB1.r_OP(t, q[RB1.qDOF])
            x_S2, y_S2, z_S2 = RB2.r_OP(t, q[RB2.qDOF])
            
            A_IK1 = RB1.A_IK(t, q[RB1.qDOF])
            d11 = A_IK1[:, 0]
            d21 = A_IK1[:, 1]
            d31 = A_IK1[:, 2]

            A_IK2 = RB2.A_IK(t, q[RB2.qDOF])
            d12 = A_IK2[:, 0]
            d22 = A_IK2[:, 1]
            d32 = A_IK2[:, 2]

            # COM, = ax.plot([x_0, x_S1], [y_0, y_S1], [z_0, z_S1], '-ok')
            COM, = ax.plot([x_0, x_S1, x_S2], [y_0, y_S1, y_S2], [z_0, z_S1, z_S2], '-ok')
            d11_, = ax.plot([x_S1, x_S1 + d11[0]], [y_S1, y_S1 + d11[1]], [z_S1, z_S1 + d11[2]], '-r')
            d21_, = ax.plot([x_S1, x_S1 + d21[0]], [y_S1, y_S1 + d21[1]], [z_S1, z_S1 + d21[2]], '-g')
            d31_, = ax.plot([x_S1, x_S1 + d31[0]], [y_S1, y_S1 + d31[1]], [z_S1, z_S1 + d31[2]], '-b')
            d12_, = ax.plot([x_S2, x_S2 + d12[0]], [y_S2, y_S2 + d12[1]], [z_S2, z_S2 + d12[2]], '-r')
            d22_, = ax.plot([x_S2, x_S2 + d22[0]], [y_S2, y_S2 + d22[1]], [z_S2, z_S2 + d22[2]], '-g')
            d32_, = ax.plot([x_S2, x_S2 + d32[0]], [y_S2, y_S2 + d32[1]], [z_S2, z_S2 + d32[2]], '-b')

            return COM, d11_, d21_, d31_, d12_, d22_, d32_

        def update(t, q, COM, d11_, d21_, d31_, d12_, d22_, d32_):
        # def update(t, q, COM, d11_, d21_, d31_):
            x_0, y_0, z_0 = origin.r_OP(t)
            x_S1, y_S1, z_S1 = RB1.r_OP(t, q[RB1.qDOF], K_r_SP=np.array([0, -l / 2, 0]))
            x_S2, y_S2, z_S2 = RB2.r_OP(t, q[RB2.qDOF], K_r_SP=np.array([0, -l / 2, 0]))
            
            A_IK1 = RB1.A_IK(t, q[RB1.qDOF])
            d11 = A_IK1[:, 0]
            d21 = A_IK1[:, 1]
            d31 = A_IK1[:, 2]

            A_IK2 = RB2.A_IK(t, q[RB2.qDOF])
            d12 = A_IK2[:, 0]
            d22 = A_IK2[:, 1]
            d32 = A_IK2[:, 2]


            COM.set_data([x_0, x_S1, x_S2], [y_0, y_S1, y_S2])
            COM.set_3d_properties([z_0, z_S1, z_S2])
            # COM.set_data([x_0, x_S1], [y_0, y_S1])
            # COM.set_3d_properties([z_0, z_S1])

            d11_.set_data([x_S1, x_S1 + d11[0]], [y_S1, y_S1 + d11[1]])
            d11_.set_3d_properties([z_S1, z_S1 + d11[2]])

            d21_.set_data([x_S1, x_S1 + d21[0]], [y_S1, y_S1 + d21[1]])
            d21_.set_3d_properties([z_S1, z_S1 + d21[2]])

            d31_.set_data([x_S1, x_S1 + d31[0]], [y_S1, y_S1 + d31[1]])
            d31_.set_3d_properties([z_S1, z_S1 + d31[2]])

            d12_.set_data([x_S2, x_S2 + d12[0]], [y_S2, y_S2 + d12[1]])
            d12_.set_3d_properties([z_S2, z_S2 + d12[2]])

            d22_.set_data([x_S2, x_S2 + d22[0]], [y_S2, y_S2 + d22[1]])
            d22_.set_3d_properties([z_S2, z_S2 + d22[2]])

            d32_.set_data([x_S2, x_S2 + d32[0]], [y_S2, y_S2 + d32[1]])
            d32_.set_3d_properties([z_S2, z_S2 + d32[2]])

            return COM, d11_, d21_, d31_, d12_, d22_, d32_


        # COM, d11_, d21_, d31_ = init(0, q[0])
        COM, d11_, d21_, d31_, d12_, d22_, d32_ = init(0, q[0])

        def animate(i):
            update(t[i], q[i], COM, d11_, d21_, d31_, d12_, d22_, d32_)
            # update(t[i], q[i], COM, d11_, d21_, d31_)
        
        # compute naimation interval according to te - ts = frames * interval / 1000
        frames = len(t)
        interval = dt * 1000
        anim = animation.FuncAnimation(fig, animate, frames=frames, interval=interval, blit=False)
        # fps = int(np.ceil(frames / (te - ts))) / 10
        # writer = animation.writers['ffmpeg'](fps=fps, bitrate=1800)
        # # anim.save('directorRigidBodyPendulum.mp4', writer=writer)

        plt.show()

    # #%% reference solution

    if reference_solution:

        def eqm(t,x):
            thetaA = A + 5 * m * (l ** 2) /4
            thetaB = A + m * (l ** 2) /4

            M = np.array([[thetaA, 0.5*m*l*l*cos(x[0]-x[1])], 
                        [0.5*m*l*l*cos(x[0]-x[1]), thetaB]])

            h = np.array([-0.5*m*l*l*(x[3]**2) * sin(x[0]-x[1]) - 1.5*m*l*g*sin(x[0]), \
                        0.5*m*l*l*(x[2]**2) * sin(x[0]-x[1]) - 0.5*m*l*g*sin(x[1])])
            
            dx = np.zeros(4)
            dx[:2] = x[2:]
            dx[2:] = np.linalg.inv(M) @ h
            return dx

        x0 = np.array([alpha0, alpha0 + beta0, alpha_dot0, alpha_dot0 + beta_dot0])
        ref = solve_ivp(eqm,[t0,t1],x0, method='RK45', rtol=1e-8, atol=1e-12) # MATLAB ode45
        x = ref.y
        t_ref = ref.t

        # import matplotlib.pyplot as plt

        alpha_ref = x[0]
        phi_ref = x[1]

        alpha = np.arctan2(sol.q[:, 0], -sol.q[:, 1])
        x_B2 = 2 * sol.q[:, 0]
        y_B2 = 2 * sol.q[:, 1]
        phi = np.arctan2(sol.q[:, 7] - x_B2, -(sol.q[:, 8] - y_B2))

        plt.plot(t_ref, alpha_ref, '-r')
        plt.plot(t, alpha, 'xr')

        plt.plot(t_ref, phi_ref, '-g')
        plt.plot(t, phi, 'xg')
    
        plt.show()<|MERGE_RESOLUTION|>--- conflicted
+++ resolved
@@ -100,11 +100,7 @@
     # solver = Euler_backward(model, t1, dt, numerical_jacobian=False, debug=False)
     # solver = Generalized_alpha_1(model, t1, dt, numerical_jacobian=True, debug=True)
     # solver = Generalized_alpha_1(model, t1, dt, newton_tol=1.0e-10, numerical_jacobian=False, debug=False)
-<<<<<<< HEAD
-    solver = Generalized_alpha_2(model, t1, dt)
-=======
     # solver = Generalized_alpha_2(model, t1, dt, numerical_jacobian=False, debug=False)
->>>>>>> 0ab02a4f
 
     sol = solver.solve()
     t = sol.t
