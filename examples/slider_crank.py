import numpy as np
from pathlib import Path
import matplotlib.pyplot as plt
import matplotlib.animation as animation

from cardillo.math import approx_fprime

from cardillo import System
from cardillo.solver import (
    MoreauShifted,
    Rattle,
    MoreauClassical,
    NonsmoothPIRK,
    RadauIIATableau,
)


class SliderCrankFlores:
    def __init__(self, q0=None, u0=None):
        """Flores2011, Section 4: Demonstrative Application to a Slider-Crank Mechanism.

        References:
        -----------
        Flores2011:  https://doi.org/10.1007/978-90-481-9971-6_6
        """
        self.nq = 3
        self.nu = 3
        self.nla_N = 4

        # geometric characteristics
        self.l1 = 0.1530
        self.l2 = 0.306
        self.a = 0.05
        self.b = 0.025
        self.c = 0.001
        self.d = 2 * self.c + 2 * self.b

        # inertial properties
        self.m1 = self.m2 = 0.038
        self.m3 = 0.076
        self.J1 = 7.4e-5
        self.J2 = 5.9e-4
        self.J3 = 2.7e-6

        # gravity
        self.g = 9.81

        # contact parameters
        self.e_N = 0.4 * np.ones(4)
        self.e_F = np.zeros(4)
        mu = 0.01
        # mu = 0
        self.mu = mu * np.ones(4)
        # r = 0.1
        # r = 0.01
        # r = 0.001
        r = 0.0005
        # self.prox_r_N = r * np.ones(4)
        # self.prox_r_F = r * np.ones(4)

        if mu == 0:
            self.nla_F = 0
            self.NF_connectivity = [[], [], [], []]
        else:
            self.nla_F = 4
            self.NF_connectivity = [[0], [1], [2], [3]]
            self.gamma_F = self.__gamma_F

        # initial conditions
        theta10 = 0
        theta20 = 0
        theta30 = 0
        # theta30 = 5 * np.pi / 180

        omega10 = 150
        omega20 = -75
        omega30 = 0

        self.q0 = np.array([theta10, theta20, theta30]) if q0 is None else q0
        self.u0 = np.array([omega10, omega20, omega30]) if u0 is None else u0
        self.la_N0 = np.zeros(self.nla_N)
        self.la_F0 = np.zeros(self.nla_F)

    def contour_crank(self, q):
        theta1, _, _ = q
        x = np.array([0, self.l1 * np.cos(theta1)])
        y = np.array([0, self.l1 * np.sin(theta1)])
        return x, y

    def contour_connecting_rod(self, q):
        x1, y1 = self.contour_crank(q)

        _, theta2, _ = q
        x = x1[1] + np.array([0, self.l2 * np.cos(theta2)])
        y = y1[1] + np.array([0, self.l2 * np.sin(theta2)])
        return x, y

    def contour_slider(self, q):
        x2, y2 = self.contour_connecting_rod(q)
        r_OS = np.array([x2[1], y2[1]])

        K_r_SP1 = np.array([-self.a, self.b])
        K_r_SP2 = np.array([self.a, self.b])
        K_r_SP3 = np.array([-self.a, -self.b])
        K_r_SP4 = np.array([self.a, -self.b])

        _, _, theta3 = q
        # fmt: off
        A_IK = np.array([
            [np.cos(theta3), -np.sin(theta3)], 
            [np.sin(theta3),  np.cos(theta3)]
        ])
        # fmt: on

        r_SP1 = r_OS + A_IK @ K_r_SP1
        r_SP2 = r_OS + A_IK @ K_r_SP2
        r_SP3 = r_OS + A_IK @ K_r_SP3
        r_SP4 = r_OS + A_IK @ K_r_SP4

        x = np.array([r_OS[0], r_SP1[0], r_SP2[0], r_SP4[0], r_SP3[0], r_SP1[0]])
        y = np.array([r_OS[1], r_SP1[1], r_SP2[1], r_SP4[1], r_SP3[1], r_SP1[1]])
        return x, y

    #####################
    # equations of motion
    #####################
    def M_dense(self, t, q):
        theta1, theta2, theta3 = q

        M11 = self.J1 + (self.m1 / 4 + self.m2 + self.m3) * self.l1**2  # (90)
        M12 = M21 = (
            (self.m2 / 2 + self.m3) * self.l1 * self.l2 * np.cos(theta2 - theta1)
        )  # (91)
        M13 = M31 = M23 = M32 = 0  # (92)
        M22 = self.J2 + (self.m2 / 4 + self.m3) * self.l2**2  # (93)
        M33 = self.J3  # (94)

        # fmt: off
        return np.array([
            [M11, M12, M13], 
            [M21, M22, M23], 
            [M31, M32, M33],
        ])
        # fmt: on

    def M(self, t, q, coo):
        coo.extend(self.M_dense(t, q), (self.uDOF, self.uDOF))

    def Mu_q(self, t, q, u, coo):
        M_q = np.zeros((3, 3, 3))

        theta1, theta2, theta3 = q
        M12_theta1 = (
            (self.m2 / 2 + self.m3)
            * self.l1
            * self.l2
            * (-np.cos(theta2) * np.sin(theta1) + np.sin(theta2) * np.cos(theta1))
        )
        M_q[0, 1, 0] = M12_theta1
        M_q[1, 0, 0] = M12_theta1
        M12_theta2 = (
            (self.m2 / 2 + self.m3)
            * self.l1
            * self.l2
            * (-np.sin(theta2) * np.cos(theta1) + np.cos(theta2) * np.sin(theta1))
        )
        M_q[0, 1, 1] = M12_theta2
        M_q[1, 0, 1] = M12_theta2

        dense = np.einsum("ijk,j->ik", M_q, u)

        # Mu = lambda t, q: self.M_dense(t, q) @ u
        # dense_num = Numerical_derivative(Mu, order=2)._x(t, q)
        # error = np.linalg.norm(dense_num - dense)
        # print(f'error Mu_q: {error}')

        coo.extend(dense, (self.uDOF, self.qDOF))

    def h(self, t, q, u):
        theta1, theta2, theta3 = q
        omega1, omega2, omega3 = u
        factor1 = (self.m2 / 2 + self.m3) * self.l1 * self.l2 * np.sin(theta2 - theta1)
        h1 = factor1 * omega2**2 - (
            self.m1 / 2 + self.m2 + self.m3
        ) * self.g * self.l1 * np.cos(
            theta1
        )  # (95)
        h2 = -factor1 * omega1**2 - (
            self.m2 / 2 + self.m3
        ) * self.g * self.l2 * np.cos(
            theta2
        )  # (96)
        h3 = 0
        return np.array([h1, h2, h3])

    def h_q(self, t, q, u, coo):
        theta1, theta2, theta3 = q
        omega1, omega2, omega3 = u

        factor1_theta1 = (
            (self.m2 / 2 + self.m3)
            * self.l1
            * self.l2
            * (-np.sin(theta2) * np.sin(theta1) - np.cos(theta2) * np.cos(theta1))
        )
        factor1_theta2 = (
            (self.m2 / 2 + self.m3)
            * self.l1
            * self.l2
            * (np.cos(theta2) * np.cos(theta1) + np.sin(theta2) * np.sin(theta1))
        )

        dense = np.zeros((3, 3))
        dense[0, 0] = factor1_theta1 * omega2**2 + (
            self.m1 / 2 + self.m2 + self.m3
        ) * self.g * self.l1 * np.sin(theta1)
        dense[0, 1] = factor1_theta2 * omega2**2
        dense[1, 0] = -factor1_theta1 * omega1**2
        dense[1, 1] = -factor1_theta2 * omega1**2 + (
            self.m2 / 2 + self.m3
        ) * self.g * self.l2 * np.sin(theta2)

        # dense_num = Numerical_derivative(self.f_npot, order=2)._x(t, q, u)
        # error = np.linalg.norm(dense_num - dense)
        # print(f'error f_npot_q: {error}')

        coo.extend(dense, (self.uDOF, self.qDOF))

    def h_u(self, t, q, u, coo):
        theta1, theta2, theta3 = q
        omega1, omega2, omega3 = u
        factor1 = (self.m2 / 2 + self.m3) * self.l1 * self.l2 * np.sin(theta2 - theta1)

        dense = np.zeros((3, 3))
        dense[0, 1] = 2 * factor1 * omega2
        dense[1, 0] = -2 * factor1 * omega1

        # dense_num = Numerical_derivative(self.f_npot, order=2)._y(t, q, u)
        # error = np.linalg.norm(dense_num - dense)
        # print(f'error f_npot_u: {error}')

        coo.extend(dense, (self.uDOF, self.uDOF))

    #####################
    # kinematic equations
    #####################
    def q_dot(self, t, q, u):
        return u

    def q_ddot(self, t, q, u, u_dot):
        return u_dot

    def B(self, t, q, coo):
        coo.extend_diag(np.ones(3), (self.qDOF, self.uDOF))

    #################
    # normal contacts
    #################
    def g_N(self, t, q):
        theta1, theta2, theta3 = q
        sth1 = np.sin(theta1)
        sth2 = np.sin(theta2)
        sth3 = np.sin(theta3)
        cth3 = np.cos(theta3)
        g_N1 = (
            self.d / 2 - self.l1 * sth1 - self.l2 * sth2 + self.a * sth3 - self.b * cth3
        )
        g_N2 = (
            self.d / 2 - self.l1 * sth1 - self.l2 * sth2 - self.a * sth3 - self.b * cth3
        )
        g_N3 = (
            self.d / 2 + self.l1 * sth1 + self.l2 * sth2 - self.a * sth3 - self.b * cth3
        )
        g_N4 = (
            self.d / 2 + self.l1 * sth1 + self.l2 * sth2 + self.a * sth3 - self.b * cth3
        )
        return np.array([g_N1, g_N2, g_N3, g_N4])

    def g_N_q_dense(self, t, q):
        theta1, theta2, theta3 = q
        cth1 = np.cos(theta1)
        cth2 = np.cos(theta2)
        cth3 = np.cos(theta3)
        sth3 = np.sin(theta3)
        w_N1 = np.array(
            [
                -self.l1 * cth1,
                -self.l2 * cth2,
                self.a * cth3 + self.b * sth3,
            ]
        )
        w_N2 = np.array(
            [
                -self.l1 * cth1,
                -self.l2 * cth2,
                -self.a * cth3 + self.b * sth3,
            ]
        )
        w_N3 = np.array(
            [
                self.l1 * cth1,
                self.l2 * cth2,
                -self.a * cth3 + self.b * sth3,
            ]
        )
        w_N4 = np.array(
            [
                self.l1 * cth1,
                self.l2 * cth2,
                self.a * cth3 + self.b * sth3,
            ]
        )

        g_N_q_dense = np.vstack((w_N1, w_N2, w_N3, w_N4))

        return g_N_q_dense

    def g_N_q(self, t, q, coo):
        coo.extend(self.g_N_q_dense(t, q), (self.la_NDOF, self.qDOF))

    def g_N_dot(self, t, q, u):
        theta1, theta2, theta3 = q
        omega1, omega2, omega3 = u
        cth1 = np.cos(theta1)
        cth2 = np.cos(theta2)
        cth3 = np.cos(theta3)
        sth3 = np.sin(theta3)
        g_N1_dot = (
            -self.l1 * cth1 * omega1
            - self.l2 * cth2 * omega2
            + self.a * cth3 * omega3
            + self.b * sth3 * omega3
        )
        g_N2_dot = (
            -self.l1 * cth1 * omega1
            - self.l2 * cth2 * omega2
            - self.a * cth3 * omega3
            + self.b * sth3 * omega3
        )
        g_N3_dot = (
            +self.l1 * cth1 * omega1
            + self.l2 * cth2 * omega2
            - self.a * cth3 * omega3
            + self.b * sth3 * omega3
        )
        g_N4_dot = (
            +self.l1 * cth1 * omega1
            + self.l2 * cth2 * omega2
            + self.a * cth3 * omega3
            + self.b * sth3 * omega3
        )
        return np.array([g_N1_dot, g_N2_dot, g_N3_dot, g_N4_dot])

    # TODO!
    def g_N_dot_q_dense(self, t, q, u):
        return approx_fprime(q, lambda q: self.g_N_dot(t, q, u))

    def g_N_dot_q(self, t, q, u, coo):
        coo.extend(self.g_N_dot_q_dense(t, q, u), (self.la_NDOF, self.qDOF))

    def g_N_dot_u_dense(self, t, q):
        return self.g_N_q_dense(t, q)

    def g_N_dot_u(self, t, q, coo):
        coo.extend(self.g_N_dot_u_dense(t, q), (self.la_NDOF, self.uDOF))

    def xi_N(self, t, q, u_pre, u_post):
        return self.g_N_dot(t, q, u_post) + self.e_N * self.g_N_dot(t, q, u_pre)

    def xi_N_q(self, t, q, u_pre, u_post, coo):
        g_N_q_pre = self.g_N_dot_q_dense(t, q, u_pre)
        g_N_q_post = self.g_N_dot_q_dense(t, q, u_post)
        dense = g_N_q_post + np.diag(self.e_N) @ g_N_q_pre
        coo.extend(dense, (self.la_NDOF, self.qDOF))

    def W_N(self, t, q, coo):
        dense = self.g_N_dot_u_dense(t, q).T
        coo.extend(dense, (self.uDOF, self.la_NDOF))

    def g_N_ddot(self, t, q, u, u_dot):
        theta1, theta2, theta3 = q
        omega1, omega2, omega3 = u
        omega1_dot, omega2_dot, omega3_dot = u_dot
        g_N1_ddot = (
            self.l1 * np.sin(theta1) * omega1**2
            - self.l1 * np.cos(theta1) * omega1_dot
            + self.l2 * np.sin(theta2) * omega2**2
            - self.l2 * np.cos(theta2) * omega2_dot
            - self.a * np.sin(theta3) * omega3**2
            + self.a * np.cos(theta3) * omega3_dot
            + self.b * np.cos(theta3) * omega3**2
            + self.b * np.sin(theta3) * omega3_dot
        )
        g_N2_ddot = (
            self.l1 * np.sin(theta1) * omega1**2
            - self.l1 * np.cos(theta1) * omega1_dot
            + self.l2 * np.sin(theta2) * omega2**2
            - self.l2 * np.cos(theta2) * omega2_dot
            + self.a * np.sin(theta3) * omega3**2
            - self.a * np.cos(theta3) * omega3_dot
            + self.b * np.cos(theta3) * omega3**2
            + self.b * np.sin(theta3) * omega3_dot
        )
        g_N3_ddot = (
            -self.l1 * np.sin(theta1) * omega1**2
            + self.l1 * np.cos(theta1) * omega1_dot
            - self.l2 * np.sin(theta2) * omega2**2
            + self.l2 * np.cos(theta2) * omega2_dot
            + self.a * np.sin(theta3) * omega3**2
            - self.a * np.cos(theta3) * omega3_dot
            + self.b * np.cos(theta3) * omega3**2
            + self.b * np.sin(theta3) * omega3_dot
        )
        g_N4_ddot = (
            -self.l1 * np.sin(theta1) * omega1**2
            + self.l1 * np.cos(theta1) * omega1_dot
            - self.l2 * np.sin(theta2) * omega2**2
            + self.l2 * np.cos(theta2) * omega2_dot
            - self.a * np.sin(theta3) * omega3**2
            + self.a * np.cos(theta3) * omega3_dot
            + self.b * np.cos(theta3) * omega3**2
            + self.b * np.sin(theta3) * omega3_dot
        )
        return np.array([g_N1_ddot, g_N2_ddot, g_N3_ddot, g_N4_ddot])

    # TODO:
    def g_N_ddot_q(self, t, q, u, u_dot, coo):
        dense = approx_fprime(
            q, lambda q: self.g_N_ddot(t, q, u, u_dot), method="2-point", eps=1e-6
        )
        coo.extend(dense, (self.la_NDOF, self.qDOF))

    # TODO:
    def g_N_ddot_u(self, t, q, u, u_dot, coo):
        dense = approx_fprime(
            u, lambda u: self.g_N_ddot(t, q, u, u_dot), method="2-point", eps=1e-6
        )
        coo.extend(dense, (self.la_NDOF, self.uDOF))

    # TODO:
    def Wla_N_q(self, t, q, la_N, coo):
        Wla_N = lambda q: self.g_N_dot_u_dense(t, q).T @ la_N
        dense = approx_fprime(q, Wla_N, method="2-point", eps=1e-6)
        coo.extend(dense, (self.uDOF, self.qDOF))

    #################
    # tanget contacts
    #################
    def __gamma_F(self, t, q, u):
        theta1, theta2, theta3 = q
        omega1, omega2, omega3 = u
        sth1 = np.sin(theta1)
        sth2 = np.sin(theta2)
        sth3 = np.sin(theta3)
        cth3 = np.cos(theta3)
        gamma_1 = (
            -self.l1 * sth1 * omega1
            - self.l2 * sth2 * omega2
            + self.a * sth3 * omega3
            - self.b * cth3 * omega3
        )
        gamma_2 = (
            -self.l1 * sth1 * omega1
            - self.l2 * sth2 * omega2
            - self.a * sth3 * omega3
            - self.b * cth3 * omega3
        )
        gamma_3 = (
            -self.l1 * sth1 * omega1
            - self.l2 * sth2 * omega2
            + self.a * sth3 * omega3
            + self.b * cth3 * omega3
        )
        gamma_4 = (
            -self.l1 * sth1 * omega1
            - self.l2 * sth2 * omega2
            - self.a * sth3 * omega3
            + self.b * cth3 * omega3
        )
        return np.array([gamma_1, gamma_2, gamma_3, gamma_4])

    def gamma_F_q_dense(self, t, q, u):
        return approx_fprime(q, lambda q: self.__gamma_F(t, q, u))

    def gamma_F_q(self, t, q, u, coo):
        coo.extend(self.gamma_F_q_dense(t, q, u), (self.la_FDOF, self.qDOF))

    def gamma_F_u_dense(self, t, q):
        theta1, theta2, theta3 = q
        sth1 = np.sin(theta1)
        sth2 = np.sin(theta2)
        sth3 = np.sin(theta3)
        cth3 = np.cos(theta3)

        w_F1 = np.array(
            [
                -self.l1 * sth1,
                -self.l2 * sth2,
                self.a * sth3 - self.b * cth3,
            ]
        )
        w_F2 = np.array(
            [
                -self.l1 * sth1,
                -self.l2 * sth2,
                -self.a * sth3 - self.b * cth3,
            ]
        )
        w_F3 = np.array(
            [
                -self.l1 * sth1,
                -self.l2 * sth2,
                self.a * sth3 + self.b * cth3,
            ]
        )
        w_F4 = np.array(
            [
                -self.l1 * sth1,
                -self.l2 * sth2,
                -self.a * sth3 + self.b * cth3,
            ]
        )

        gamma_F_u_dense = np.vstack((w_F1, w_F2, w_F3, w_F4))
        return gamma_F_u_dense

        # num = approx_fprime(np.zeros(self.nu), lambda u: self.__gamma_F(t, q, u), method="2-point", eps=1e-6)
        # diff = gamma_F_u_dense - num
        # error = np.linalg.norm(diff)
        # print(f"error gamma_F_u_dense: {error}")
        # return num

    def gamma_F_u(self, t, q, coo):
        coo.extend(self.gamma_F_u_dense(t, q), (self.la_FDOF, self.uDOF))

    def W_F(self, t, q, coo):
        coo.extend(self.gamma_F_u_dense(t, q).T, (self.uDOF, self.la_FDOF))

    def Wla_F_q(self, t, q, la_T, coo):
        Wla_T = lambda t, q: self.gamma_F_u_dense(t, q).T @ la_T
        dense = approx_fprime(q, Wla_T)
        coo.extend(dense, (self.uDOF, self.qDOF))

    def gamma_F_dot(self, t, q, u, u_dot):
        theta1, theta2, theta3 = q
        omega1, omega2, omega3 = u
        omega1_dot, omega2_dot, omega3_dot = u_dot
        gamma_1_dot = (
            -self.l1 * np.cos(theta1) * omega1**2
            - self.l1 * np.sin(theta1) * omega1_dot
            - self.l2 * np.cos(theta2) * omega2**2
            - self.l2 * np.sin(theta2) * omega2_dot
            + self.a * np.cos(theta3) * omega3**2
            + self.a * np.sin(theta3) * omega3_dot
            + self.b * np.sin(theta3) * omega3**2
            - self.b * np.cos(theta3) * omega3_dot
        )
        gamma_2_dot = (
            -self.l1 * np.cos(theta1) * omega1**2
            - self.l1 * np.sin(theta1) * omega1_dot
            - self.l2 * np.cos(theta2) * omega2**2
            - self.l2 * np.sin(theta2) * omega2_dot
            - self.a * np.cos(theta3) * omega3**2
            - self.a * np.sin(theta3) * omega3_dot
            + self.b * np.sin(theta3) * omega3**2
            - self.b * np.cos(theta3) * omega3_dot
        )
        gamma_3_dot = (
            -self.l1 * np.cos(theta1) * omega1**2
            - self.l1 * np.sin(theta1) * omega1_dot
            - self.l2 * np.cos(theta2) * omega2**2
            - self.l2 * np.sin(theta2) * omega2_dot
            + self.a * np.cos(theta3) * omega3**2
            + self.a * np.sin(theta3) * omega3_dot
            - self.b * np.sin(theta3) * omega3**2
            + self.b * np.cos(theta3) * omega3_dot
        )
        gamma_4_dot = (
            -self.l1 * np.cos(theta1) * omega1**2
            - self.l1 * np.sin(theta1) * omega1_dot
            - self.l2 * np.cos(theta2) * omega2**2
            - self.l2 * np.sin(theta2) * omega2_dot
            - self.a * np.cos(theta3) * omega3**2
            - self.a * np.sin(theta3) * omega3_dot
            - self.b * np.sin(theta3) * omega3**2
            + self.b * np.cos(theta3) * omega3_dot
        )
        return np.array([gamma_1_dot, gamma_2_dot, gamma_3_dot, gamma_4_dot])

    def gamma_F_dot_q(self, t, q, u, u_dot, coo):
        dense = approx_fprime(
            q, lambda q: self.gamma_F_dot(t, q, u, u_dot), method="2-point", eps=1e-6
        )
        coo.extend(dense, (self.la_FDOF, self.qDOF))

    def gamma_F_dot_u(self, t, q, u, u_dot, coo):
        dense = approx_fprime(
            u, lambda u: self.gamma_F_dot(t, q, u, u_dot), method="2-point", eps=1e-6
        )
        coo.extend(dense, (self.la_FDOF, self.uDOF))

    def xi_F(self, t, q, u_pre, u_post):
        return self.gamma_F(t, q, u_post) + self.e_F * self.gamma_F(t, q, u_pre)

    def xi_F_q(self, t, q, u_pre, u_post, coo):
        gamma_T_q_pre = self.gamma_F_q_dense(t, q, u_pre)
        gamma_T_q_post = self.gamma_F_q_dense(t, q, u_post)
        dense = gamma_T_q_post + np.diag(self.e_F) @ gamma_T_q_pre
        coo.extend(dense, (self.la_FDOF, self.qDOF))


class SliderCrankDAE:
    def __init__(self):
        """TODO: Inspired by Flores2011, Section 4: Demonstrative Application to a Slider-Crank Mechanism.

        References:
        -----------
        Flores2011:  https://doi.org/10.1007/978-90-481-9971-6_6
        """
        self.nq = 9
        self.nu = 9
        self.nla_g = 6
        self.nla_N = 4

        # geometric characteristics
        self.l1 = 0.1530
        self.l2 = 0.306
        self.a = 0.05
        self.b = 0.025
        self.c = 0.001
        self.d = 2 * self.c + 2 * self.b

        # inertial properties
        self.m1 = self.m2 = 0.038
        self.m3 = 0.076
        self.J1 = 7.4e-5
        self.J2 = 5.9e-4
        self.J3 = 2.7e-6

        # gravity
        self.grav = 9.81

        # contact parameters
        self.e_N = 0.4 * np.ones(4)
        self.e_F = np.zeros(4)
        mu = 0.01
        # mu = 0  # TODO: Delete this!
        self.mu = mu * np.ones(4)

        if mu == 0:
            self.nla_F = 0
            self.NF_connectivity = [[], [], [], []]
        else:
            self.nla_F = 4
            self.NF_connectivity = [[0], [1], [2], [3]]
            self.gamma_F = self.__gamma_F

        # initial conditions
        theta10 = 0
        theta20 = 0
        # theta30 = 0
        # theta30 = 1 * np.pi / 180
        theta30 = 0.017  # approx. 1 * np.pi / 180

        r_OP10 = self.l1 * np.array([np.cos(theta10), np.sin(theta10)])
        r_P1P20 = self.l2 * np.array([np.cos(theta20), np.sin(theta20)])
        x10, y10 = 0.5 * r_OP10
        x20, y20 = r_OP10 + 0.5 * r_P1P20
        x30, y30 = r_OP10 + r_P1P20

        omega10 = 150
        omega20 = -75
        omega30 = 0

        v_P10 = self.l1 * np.array([-np.sin(theta10), np.cos(theta10)]) * omega10
        v_P1P20 = self.l2 * np.array([-np.sin(theta20), np.cos(theta20)]) * omega20
        x1_dot0, y1_dot0 = 0.5 * v_P10
        x2_dot0, y2_dot0 = v_P10 + 0.5 * v_P1P20
        x3_dot0, y3_dot0 = v_P10 + v_P1P20

        self.q0 = np.array([x10, y10, theta10, x20, y20, theta20, x30, y30, theta30])
        self.u0 = np.array(
            [
                x1_dot0,
                y1_dot0,
                omega10,
                x2_dot0,
                y2_dot0,
                omega20,
                x3_dot0,
                y3_dot0,
                omega30,
            ]
        )
        self.la_N0 = np.zeros(self.nla_N)
        self.la_F0 = np.zeros(self.nla_F)
        self.la_g0 = np.zeros(self.nla_g)

        print(f"q0: {self.q0}")
        print(f"u0: {self.u0}")
        # exit()

    def contour_crank(self, q):
        x1, y1, theta1, _, _, _, _, _, _ = q
        x = x1 + 0.5 * self.l1 * np.array([-1, 1]) * np.cos(theta1)
        y = y1 + 0.5 * self.l1 * np.array([-1, 1]) * np.sin(theta1)
        return x, y

    def contour_connecting_rod(self, q):
        _, _, _, x2, y2, theta2, _, _, _ = q
        x = x2 + 0.5 * self.l2 * np.array([-1, 1]) * np.cos(theta2)
        y = y2 + 0.5 * self.l2 * np.array([-1, 1]) * np.sin(theta2)
        return x, y

    def contour_slider(self, q):
        K_r_SP1 = np.array([-self.a, self.b])
        K_r_SP2 = np.array([self.a, self.b])
        K_r_SP3 = np.array([-self.a, -self.b])
        K_r_SP4 = np.array([self.a, -self.b])

        _, _, _, _, _, _, x3, y3, theta3 = q
        # fmt: off
        A_IK = np.array([
            [np.cos(theta3), -np.sin(theta3)], 
            [np.sin(theta3),  np.cos(theta3)]
        ])
        # fmt: on

        r_OS = np.array([x3, y3])
        r_SP1 = r_OS + A_IK @ K_r_SP1
        r_SP2 = r_OS + A_IK @ K_r_SP2
        r_SP3 = r_OS + A_IK @ K_r_SP3
        r_SP4 = r_OS + A_IK @ K_r_SP4

        x = np.array([r_OS[0], r_SP1[0], r_SP2[0], r_SP4[0], r_SP3[0], r_SP1[0]])
        y = np.array([r_OS[1], r_SP1[1], r_SP2[1], r_SP4[1], r_SP3[1], r_SP1[1]])
        return x, y

    #####################
    # equations of motion
    #####################
    def M_dense(self, t, q):
        return np.diag(
            [
                self.m1,
                self.m1,
                self.J1,
                self.m2,
                self.m2,
                self.J2,
                self.m3,
                self.m3,
                self.J3,
            ]
        )

    def M(self, t, q, coo):
        coo.extend(self.M_dense(t, q), (self.uDOF, self.uDOF))

    def h(self, t, q, u):
        return -np.array([0, self.m1, 0, 0, self.m2, 0, 0, self.m3, 0]) * self.grav

    #####################
    # kinematic equations
    #####################
    def q_dot(self, t, q, u):
        return u

    def q_ddot(self, t, q, u, u_dot):
        return u_dot

    def B(self, t, q, coo):
        coo.extend_diag(np.ones(self.nq), (self.qDOF, self.uDOF))

    #######################
    # bilateral constraints
    #######################
    def g(self, t, q):
        x1, y1, theta1, x2, y2, theta2, x3, y3, theta3 = q
        sin1 = np.sin(theta1)
        cos1 = np.cos(theta1)
        sin2 = np.sin(theta2)
        cos2 = np.cos(theta2)
        return np.array(
            [
                x1 - 0.5 * self.l1 * cos1,
                y1 - 0.5 * self.l1 * sin1,
                x1 + 0.5 * self.l1 * cos1 - (x2 - 0.5 * self.l2 * cos2),
                y1 + 0.5 * self.l1 * sin1 - (y2 - 0.5 * self.l2 * sin2),
                x2 + 0.5 * self.l2 * cos2 - x3,
                y2 + 0.5 * self.l2 * sin2 - y3,
            ]
        )

    def g_dot(self, t, q, u):
        x1, y1, theta1, x2, y2, theta2, x3, y3, theta3 = q
        u1, v1, omega1, u2, v2, omega2, u3, v3, omega3 = u
        sin1 = np.sin(theta1)
        cos1 = np.cos(theta1)
        sin2 = np.sin(theta2)
        cos2 = np.cos(theta2)
        # fmt: off
        g_dot = np.array([
            u1 + 0.5 * self.l1 * sin1 * omega1,
            v1 - 0.5 * self.l1 * cos1 * omega1,
            u1 - 0.5 * self.l1 * sin1 * omega1 - (u2 + 0.5 * self.l2 * sin2 * omega2),
            v1 + 0.5 * self.l1 * cos1 * omega1 - (v2 - 0.5 * self.l2 * cos2 * omega2),
            u2 - 0.5 * self.l2 * sin2 * omega2 - u3,
            v2 + 0.5 * self.l2 * cos2 * omega2 - v3,
        ])
        # fmt: on
        return g_dot

        # g_dot_num = self.g_q_dense(t, q) @ u
        # diff = g_dot - g_dot_num
        # error = np.linalg.norm(diff)
        # print(f"error g_dot: {error}")

        # return g_dot_num

    def g_dot_q(self, t, q, u, coo):
        dense = approx_fprime(q, lambda q: self.g_dot(t, q, u))
        coo.extend(dense, (self.la_gDOF, self.qDOF))

    def g_ddot(self, t, q, u, u_dot):
        x1, y1, theta1, x2, y2, theta2, x3, y3, theta3 = q
        u1, v1, omega1, u2, v2, omega2, u3, v3, omega3 = u
        u_dot1, v_dot1, psi1, u_dot2, v_dot2, psi2, u_dot3, v_dot3, psi3 = u_dot
        sin1 = np.sin(theta1)
        cos1 = np.cos(theta1)
        sin2 = np.sin(theta2)
        cos2 = np.cos(theta2)
        # fmt: off
        g_ddot = np.array([
            # u1 + 0.5 * self.l1 * sin1 * omega1,
            # v1 - 0.5 * self.l1 * cos1 * omega1,
            # u1 - 0.5 * self.l1 * sin1 * omega1 - (u2 + 0.5 * self.l2 * sin2 * omega2),
            # v1 + 0.5 * self.l1 * cos1 * omega1 - (v2 - 0.5 * self.l2 * cos2 * omega2),
            # u2 - 0.5 * self.l2 * sin2 * omega2 - u3,
            # v2 + 0.5 * self.l2 * cos2 * omega2 - v3,
            u_dot1 + 0.5 * self.l1 * sin1 * psi1 + 0.5 * self.l1 * cos1 * omega1**2,
            v_dot1 - 0.5 * self.l1 * cos1 * psi1 + 0.5 * self.l1 * sin1 * omega1**2,
            u_dot1 - 0.5 * self.l1 * sin1 * psi1 - 0.5 * self.l1 * cos1 * omega1**2 - (u_dot2 + 0.5 * self.l2 * sin2 * psi2 + 0.5 * self.l2 * cos2 * omega2**2),
            v_dot1 + 0.5 * self.l1 * cos1 * psi1 - 0.5 * self.l1 * sin1 * omega1**2 - (v_dot2 - 0.5 * self.l2 * cos2 * psi2 + 0.5 * self.l2 * sin2 * omega2**2),
            u_dot2 - 0.5 * self.l2 * sin2 * psi2 - 0.5 * self.l2 * cos2 * omega2**2 - u_dot3,
            v_dot2 + 0.5 * self.l2 * cos2 * psi2 - 0.5 * self.l2 * sin2 * omega2**2 - v_dot3,
        ])
        # fmt: on
        return g_ddot

        # g_ddot_num = self.g_q_dense(t, q) @ u_dot + approx_fprime(q, lambda q: self.g_dot(t, q, u), method="3-point", eps=1e-6) @ u
        # diff = g_ddot - g_ddot_num
        # error = np.linalg.norm(diff)
        # print(f"error g_ddot: {error}")

        # return g_ddot_num

    def g_q_dense(self, t, q):
        x1, y1, theta1, x2, y2, theta2, x3, y3, theta3 = q
        sin1 = np.sin(theta1)
        cos1 = np.cos(theta1)
        sin2 = np.sin(theta2)
        cos2 = np.cos(theta2)

        g_q = np.zeros((self.nla_g, self.nq), dtype=float)
        g_q[0, 0] = 1
        g_q[0, 2] = 0.5 * self.l1 * sin1

        g_q[1, 1] = 1
        g_q[1, 2] = -0.5 * self.l1 * cos1

        g_q[2, 0] = 1
        g_q[2, 2] = -0.5 * self.l1 * sin1
        g_q[2, 3] = -1
        g_q[2, 5] = -0.5 * self.l2 * sin2

        g_q[3, 1] = 1
        g_q[3, 2] = 0.5 * self.l1 * cos1
        g_q[3, 4] = -1
        g_q[3, 5] = 0.5 * self.l2 * cos2

        g_q[4, 3] = 1
        g_q[4, 5] = -0.5 * self.l2 * sin2
        g_q[4, 6] = -1

        g_q[5, 4] = 1
        g_q[5, 5] = 0.5 * self.l2 * cos2
        g_q[5, 7] = -1

        return g_q

        # g_q_num = approx_fprime(q, lambda q: self.g(t, q), method="2-point", eps=1e-6)
        # diff = g_q - g_q_num
        # error = np.linalg.norm(diff)
        # print(f"error g_q: {error}")
        # return g_q_num

    def g_q(self, t, q, coo):
        coo.extend(self.g_q_dense(t, q), (self.la_gDOF, self.qDOF))

    def W_g(self, t, q, coo):
        coo.extend(self.g_q_dense(t, q).T, (self.uDOF, self.la_gDOF))

    # TODO:
    def Wla_g_q(self, t, q, la_g, coo):
        Wla_g = lambda q: self.g_q_dense(t, q).T @ la_g
        dense = approx_fprime(q, Wla_g)
        coo.extend(dense, (self.uDOF, self.qDOF))

    #################
    # normal contacts
    #################
    def g_N(self, t, q):
        _, _, _, _, _, _, x3, y3, theta3 = q
        sin = np.sin(theta3)
        cos = np.cos(theta3)
        g_N1 = 0.5 * self.d - (y3 - self.a * sin + self.b * cos)
        g_N2 = 0.5 * self.d - (y3 + self.a * sin + self.b * cos)
        g_N3 = 0.5 * self.d + (y3 - self.a * sin - self.b * cos)
        g_N4 = 0.5 * self.d + (y3 + self.a * sin - self.b * cos)
        return np.array([g_N1, g_N2, g_N3, g_N4])

    def g_N_q_dense(self, t, q):
        _, _, _, _, _, _, x3, y3, theta3 = q
        sin = np.sin(theta3)
        cos = np.cos(theta3)

        g_N_q = np.zeros((self.nla_N, self.nq), dtype=float)
        g_N_q[0, -2:] = -np.array([1, -self.a * cos - self.b * sin])
        g_N_q[1, -2:] = -np.array([1, self.a * cos - self.b * sin])
        g_N_q[2, -2:] = np.array([1, -self.a * cos + self.b * sin])
        g_N_q[3, -2:] = np.array([1, self.a * cos + self.b * sin])

        return g_N_q

    def g_N_q(self, t, q, coo):
        coo.extend(self.g_N_q_dense(t, q), (self.la_NDOF, self.qDOF))

    def g_N_dot(self, t, q, u):
        return self.g_N_q_dense(t, q) @ u

    def g_N_dot_q_dense(self, t, q, u):
        return approx_fprime(q, lambda q: self.g_N_dot(t, q, u))

    def g_N_dot_q(self, t, q, u, coo):
        coo.extend(self.g_N_dot_q_dense(t, q, u), (self.la_NDOF, self.qDOF))

    def W_N(self, t, q, coo):
        dense = self.g_N_q_dense(t, q).T
        coo.extend(dense, (self.uDOF, self.la_NDOF))

    # TODO:
    def Wla_N_q(self, t, q, la_N, coo):
        Wla_N = lambda q: self.g_N_q_dense(t, q).T @ la_N
        dense = approx_fprime(q, Wla_N)
        coo.extend(dense, (self.uDOF, self.qDOF))

    def xi_N(self, t, q, u_pre, u_post):
        return self.g_N_dot(t, q, u_post) + self.e_N * self.g_N_dot(t, q, u_pre)

    def xi_N_q(self, t, q, u_pre, u_post, coo):
        g_N_q_pre = self.g_N_dot_q_dense(t, q, u_pre)
        g_N_q_post = self.g_N_dot_q_dense(t, q, u_post)
        dense = g_N_q_post + np.diag(self.e_N) @ g_N_q_pre
        coo.extend(dense, (self.la_NDOF, self.qDOF))

    #################
    # tanget contacts
    #################
    def __gamma_F(self, t, q, u):
        _, _, _, _, _, _, _, _, theta3 = q
        _, _, _, _, _, _, u3, _, omega3 = u
        sin = np.sin(theta3)
        cos = np.cos(theta3)
        gamma_1 = u3 + omega3 * (self.a * sin - self.b * cos)
        gamma_2 = u3 + omega3 * (-self.a * sin - self.b * cos)
        gamma_3 = u3 + omega3 * (self.a * sin + self.b * cos)
        gamma_4 = u3 + omega3 * (-self.a * sin + self.b * cos)
        return np.array([gamma_1, gamma_2, gamma_3, gamma_4])

<<<<<<< HEAD
    def gamma_F_q_dense(self, t, q, u):
        return approx_fprime(q, lambda q: self.__gamma_F(t, q, u))

    def gamma_F_q(self, t, q, u, coo):
        coo.extend(self.gamma_F_q_dense(t, q, u), (self.la_FDOF, self.qDOF))
=======
    def gamma_F_q(self, t, q, u, coo):
        dense = approx_fprime(q, lambda q: self.__gamma_F(t, q, u))
        coo.extend(dense, (self.la_FDOF, self.qDOF))
>>>>>>> d477a520

    def W_F_dense(self, t, q):
        _, _, _, _, _, _, x3, y3, theta3 = q
        sin = np.sin(theta3)
        cos = np.cos(theta3)

        W_F = np.zeros((self.nu, self.nla_F), dtype=float)
        W_F[-2:, 0] = np.array([1, self.a * sin - self.b * cos])
        W_F[-2:, 1] = np.array([1, -self.a * sin - self.b * cos])
        W_F[-2:, 2] = np.array([1, self.a * sin + self.b * cos])
        W_F[-2:, 3] = np.array([1, -self.a * sin + self.b * cos])
        return W_F

    def W_F(self, t, q, coo):
        coo.extend(self.W_F_dense(t, q), (self.uDOF, self.la_FDOF))

    # TODO:
    def Wla_F_q(self, t, q, la_F, coo):
        Wla_F = lambda q: self.W_F_dense(t, q) @ la_F
        dense = approx_fprime(q, Wla_F)
        coo.extend(dense, (self.uDOF, self.qDOF))

    def xi_F_q(self, t, q, u_pre, u_post, coo):
        gamma_T_q_pre = self.gamma_F_q_dense(t, q, u_pre)
        gamma_T_q_post = self.gamma_F_q_dense(t, q, u_post)
        dense = gamma_T_q_post + np.diag(self.e_F) @ gamma_T_q_pre
        coo.extend(dense, (self.la_FDOF, self.qDOF))


def run_Flores():
    animate = True
    # animate = False

    system = System()
    slider_crank = SliderCrankFlores()
    system.add(slider_crank)
    system.assemble()

    t1 = 4 * np.pi / 150
    # t1 = 0.5
    # dt = 1e-5
    dt = 1e-4
    # dt = 2.5e-4
    # dt = 5e-4
    # dt = 1e-3
    # dt = 5e-3

    solver = MoreauShifted(system, t1, dt, fix_point_max_iter=5000)

    sol = solver.solve()
    t = sol.t
    q = sol.q
    u = sol.u

    # positions
    fig, ax = plt.subplots(3, 3)
    ax[0, 0].set_xlabel("t [s]")
    ax[0, 0].set_ylabel("theta1 [rad]")
    ax[0, 0].plot(t, q[:, 0], "-k")

    ax[0, 1].set_xlabel("t [s]")
    ax[0, 1].set_ylabel("theta2 [rad]")
    ax[0, 1].plot(t, q[:, 1], "-k")

    ax[0, 2].set_xlabel("t [s]")
    ax[0, 2].set_ylabel("theta3 [rad]")
    ax[0, 2].plot(t, q[:, 2], "-k")

    # velocities
    ax[1, 0].set_xlabel("t [s]")
    ax[1, 0].set_ylabel("omega1 [rad/s]")
    ax[1, 0].plot(t, u[:, 0], "-k")

    ax[1, 1].set_xlabel("t [s]")
    ax[1, 1].set_ylabel("omega2 [rad/s]")
    ax[1, 1].plot(t, u[:, 1], "-k")

    ax[1, 2].set_xlabel("t [s]")
    ax[1, 2].set_ylabel("omega3 [rad/s]")
    ax[1, 2].plot(t, u[:, 2], "-k")

    # gaps
    nt = len(t)
    g_N = np.zeros((nt, 4))
    g_N_dot = np.zeros((nt, 4))
    # gamma_T = np.zeros(nt)

    for i, ti in enumerate(t):
        g_N[i] = slider_crank.g_N(ti, q[i])
        g_N_dot[i] = slider_crank.g_N_dot(ti, q[i], u[i])
        # gamma_T[i] = silder_crank.gamma_T(ti, q[i], u[i])

    ax[2, 0].set_xlabel("t [s]")
    ax[2, 0].set_ylabel("g_N [m]")
    ax[2, 0].plot(t, g_N[:, 0], "-k", label="g_N1")
    ax[2, 0].plot(t, g_N[:, 1], "--k", label="g_N2")
    ax[2, 0].plot(t, g_N[:, 2], "-.k", label="g_N3")
    ax[2, 0].plot(t, g_N[:, 3], ":k", label="g_N4")
    ax[2, 0].legend(shadow=True, fancybox=True)

    ax[2, 1].set_xlabel("t [s]")
    ax[2, 1].set_ylabel("g_N_dot [m/s]")
    ax[2, 1].plot(t, g_N_dot[:, 0], "-k", label="g_N1_dot")
    ax[2, 1].plot(t, g_N_dot[:, 1], "--k", label="g_N2_dot")
    ax[2, 1].plot(t, g_N_dot[:, 2], "-.k", label="g_N3_dot")
    ax[2, 1].plot(t, g_N_dot[:, 3], ":k", label="g_N4_dot")
    ax[2, 1].legend(shadow=True, fancybox=True)

    # ax[2, 2].set_xlabel('t [s]')
    # ax[2, 2].set_ylabel('gamma_T [m/s]')
    # ax[2, 2].plot(t, gamma_T, '-k')

    if not animate:
        plt.show()

    if animate:
        fig_anim, ax_anim = plt.subplots()

        ax_anim.set_xlabel("x [m]")
        ax_anim.set_ylabel("y [m]")
        ax_anim.axis("equal")
        ax_anim.set_xlim(-0.2, 0.6)
        ax_anim.set_ylim(-0.4, 0.4)

        # prepare data for animation
        slowmotion = 10
        fps = 25
        animation_time = slowmotion * t1
        target_frames = int(fps * animation_time)
        frac = max(1, int(len(t) / target_frames))
        if frac == 1:
            target_frames = len(t)
        interval = 1000 / fps

        frames = target_frames
        t = t[::frac]
        q = q[::frac]

        ax_anim.plot(
            np.array([0, slider_crank.l1 + slider_crank.l2 + 4 * slider_crank.b]),
            +slider_crank.d / 2 * np.ones(2),
            "-k",
        )
        ax_anim.plot(
            np.array([0, slider_crank.l1 + slider_crank.l2 + 4 * slider_crank.b]),
            -slider_crank.d / 2 * np.ones(2),
            "-k",
        )

        (line1,) = ax_anim.plot(
            *slider_crank.contour_crank(slider_crank.q0), "-ok", linewidth=2
        )
        (line2,) = ax_anim.plot(
            *slider_crank.contour_connecting_rod(slider_crank.q0), "-ob", linewidth=2
        )
        (line3,) = ax_anim.plot(
            *slider_crank.contour_slider(slider_crank.q0), "-or", linewidth=2
        )

        def animate(i):
            line1.set_data(*slider_crank.contour_crank(q[i]))
            line2.set_data(*slider_crank.contour_connecting_rod(q[i]))
            line3.set_data(*slider_crank.contour_slider(q[i]))
            return (
                line1,
                line2,
                line3,
            )

        anim = animation.FuncAnimation(
            fig_anim, animate, frames=frames, interval=interval, blit=False
        )
        plt.show()

        # writer = animation.writers['ffmpeg'](fps=fps, bitrate=1800)
        # anim.save('slider_crank.mp4', writer=writer)


def run_DAE(export=True):
    animate = True
    # animate = False

    system = System()
    slider_crank = SliderCrankDAE()
    system.add(slider_crank)
    system.assemble()

    # approx. two crank revolutions
    t_final = 7 * np.pi / 150
    # t_final *= 0.1
    # dt1 = 5e-4  # Rattle
<<<<<<< HEAD
    dt1 = 1e-4  # NPIRK
    dt2 = 1e-5  # Moreau
=======
    # dt2 = 1e-5  # Moreau
    dt1 = 1e-3  # Rattle
    dt2 = 1e-3  # Moreau
>>>>>>> d477a520

    sol1, label1 = (
        NonsmoothPIRK(system, t_final, dt1, RadauIIATableau(2)).solve(),
        "NPIRK",
    )

    # sol1, label1 = Rattle(system, t_final, dt1).solve(), "Rattle"
    # sol1, label1 = (
    #     MoreauShifted(system, t_final, dt2, fix_point_max_iter=5).solve(),
    #     "MoreauShifted",
    # )
    # sol2, label2 = (
    #     MoreauClassical(system, t_final, dt2, max_iter=500).solve(),
    #     "MoreauClassical",
    # )
    sol2, label2 = (
        NonsmoothPIRK(system, t_final, 0.1 * dt1, RadauIIATableau(2)).solve(),
        "NPIRK",
    )

    t1 = sol1.t
    q1 = sol1.q
    u1 = sol1.u
    t2 = sol2.t
    q2 = sol2.q
    u2 = sol2.u

    fig, ax = plt.subplots(2, 3)

    # positions
    ax[0, 0].set_xlabel("t [s]")
    ax[0, 0].set_ylabel("theta1 [rad]")
    ax[0, 0].plot(t1, q1[:, 2], "-k", label=label1)
    ax[0, 0].plot(t2, q2[:, 2], "--r", label=label2)
    ax[0, 0].grid()
    ax[0, 0].legend()

    ax[0, 1].set_xlabel("t [s]")
    ax[0, 1].set_ylabel("theta2 [rad]")
    ax[0, 1].plot(t1, q1[:, 5], "-k", label=label1)
    ax[0, 1].plot(t2, q2[:, 5], "--r", label=label2)
    ax[0, 1].grid()
    ax[0, 1].legend()

    ax[0, 2].set_xlabel("t [s]")
    ax[0, 2].set_ylabel("theta3 [rad]")
    ax[0, 2].plot(t1, q1[:, 8], "-k", label=label1)
    ax[0, 2].plot(t2, q2[:, 8], "--r", label=label2)
    ax[0, 2].grid()
    ax[0, 2].legend()

    # velocities
    ax[1, 0].set_xlabel("t [s]")
    ax[1, 0].set_ylabel("omega1 [rad/s]")
    ax[1, 0].plot(t1, u1[:, 2], "-k", label=label1)
    ax[1, 0].plot(t2, u2[:, 2], "--r", label=label2)
    ax[1, 0].grid()
    ax[1, 0].legend()

    ax[1, 1].set_xlabel("t [s]")
    ax[1, 1].set_ylabel("omega2 [rad/s]")
    ax[1, 1].plot(t1, u1[:, 5], "-k", label=label1)
    ax[1, 1].plot(t2, u2[:, 5], "--r", label=label2)
    ax[1, 1].grid()
    ax[1, 1].legend()

    ax[1, 2].set_xlabel("t [s]")
    ax[1, 2].set_ylabel("omega3 [rad/s]")
    ax[1, 2].plot(t1, u1[:, 8], "-k", label=label1)
    ax[1, 2].plot(t2, u2[:, 8], "--r", label=label2)
    ax[1, 2].grid()
    ax[1, 2].legend()

    plt.tight_layout()

    # bilateral constraints
    fig, ax = plt.subplots(2, 3)
    g1 = np.array([system.g(ti, qi) for (ti, qi) in zip(t1, q1)])
    g2 = np.array([system.g(ti, qi) for (ti, qi) in zip(t2, q2)])
    for i in range(2):
        for j in range(3):
            idx = 3 * i + j
            ax[i, j].plot(t1, g1[:, idx], "-k", label=label1)
            ax[i, j].plot(t2, g2[:, idx], "--r", label=label2)
            ax[i, j].grid()
            ax[i, j].legend()
            ax[i, j].set_xlabel("t [s]")
            ax[i, j].set_ylabel(f"g{idx + 1} [m]")

    plt.tight_layout()

    fig, ax = plt.subplots(2, 3)
    g_dot1 = np.array([system.g_dot(ti, qi, ui) for (ti, qi, ui) in zip(t1, q1, u1)])
    g_dot2 = np.array([system.g_dot(ti, qi, ui) for (ti, qi, ui) in zip(t2, q2, u2)])
    for i in range(2):
        for j in range(3):
            idx = 3 * i + j
            ax[i, j].plot(t1, g_dot1[:, idx], "-k", label=label1)
            ax[i, j].plot(t2, g_dot2[:, idx], "--r", label=label2)
            ax[i, j].grid()
            ax[i, j].legend()
            ax[i, j].set_xlabel("t [s]")
            ax[i, j].set_ylabel(f"g_dot{idx + 1} [m]")

    plt.tight_layout()

    # contacts
    fig, ax = plt.subplots(3, 4)
    g_N1 = np.array([system.g_N(ti, qi) for (ti, qi) in zip(t1, q1)])
    g_N_dot1 = np.array(
        [system.g_N_dot(ti, qi, ui) for (ti, qi, ui) in zip(t1, q1, u1)]
    )
    gamma_F1 = np.array(
        [system.gamma_F(ti, qi, ui) for (ti, qi, ui) in zip(t1, q1, u1)]
    )
    g_N2 = np.array([system.g_N(ti, qi) for (ti, qi) in zip(t2, q2)])
    g_N_dot2 = np.array(
        [system.g_N_dot(ti, qi, ui) for (ti, qi, ui) in zip(t2, q2, u2)]
    )
    gamma_F2 = np.array(
        [system.gamma_F(ti, qi, ui) for (ti, qi, ui) in zip(t2, q2, u2)]
    )
    for i in range(4):
        ax[0, i].plot(t1, g_N1[:, i], "-k", label=label1)
        ax[0, i].plot(t2, g_N2[:, i], "--r", label=label2)
        ax[0, i].grid()
        ax[0, i].legend()
        ax[0, i].set_xlabel("t [s]")
        ax[0, i].set_ylabel(f"g_N{i + 1} [m]")

        ax[1, i].plot(t1, g_N_dot1[:, i], "-k", label=label1)
        ax[1, i].plot(t2, g_N_dot2[:, i], "--r", label=label2)
        ax[1, i].grid()
        ax[1, i].legend()
        ax[1, i].set_xlabel("t [s]")
        ax[1, i].set_ylabel(f"g_N_dot{i + 1} [m/s]")

        ax[2, i].plot(t1, gamma_F1[:, i], "-k", label=label1)
        ax[2, i].plot(t2, gamma_F2[:, i], "--r", label=label2)
        ax[2, i].grid()
        ax[2, i].legend()
        ax[2, i].set_xlabel("t [s]")
        ax[2, i].set_ylabel(f"gamma_F_dot{i + 1} [m/s]")

    plt.tight_layout()

    if export:
        path = Path(__file__)

        np.savetxt(
            path.parent / "state1.dat",
            np.hstack((sol1.t[:, None], q1, u1)),
            delimiter=", ",
            header="t, x1, y1, phi1, x2, y2, phi2, x3, y3, phi3, u1, v1, omega1, u2, v2, omega2, u3, v3, omega3",
            comments="",
        )

        np.savetxt(
            path.parent / "g1.dat",
            np.hstack((sol1.t[:, None], g1)),
            delimiter=", ",
            header="t, g1, g2, g3, g4, g5, g6",
            comments="",
        )

        np.savetxt(
            path.parent / "g_N1.dat",
            np.hstack((sol1.t[:, None], g_N1)),
            delimiter=", ",
            header="t, g_N1, g_N2, g_N3, g_N4",
            comments="",
        )

        np.savetxt(
            path.parent / "g_N_dot1.dat",
            np.hstack((sol1.t[:, None], g_N_dot1)),
            delimiter=", ",
            header="t, g_N_dot1, g_N_dot2, g_N_dot3, g_N_dot4",
            comments="",
        )

        # np.savetxt(
        #     path.parent / "state2.dat",
        #     np.hstack((sol2.t[:, None], q2, u2)),
        #     delimiter=", ",
        #     header="t, x1, y1, phi1, x2, y2, phi2, x3, y3, phi3, u1, v1, omega1, u2, v2, omega2, u3, v3, omega3",
        #     comments="",
        # )

        # np.savetxt(
        #     path.parent / "g2.dat",
        #     np.hstack((sol1.t[:, None], g2)),
        #     delimiter=", ",
        #     header="t, g1, g2, g3, g4, g5, g6",
        #     comments="",
        # )

        # np.savetxt(
        #     path.parent / "g_N2.dat",
        #     np.hstack((sol1.t[:, None], g_N2)),
        #     delimiter=", ",
        #     header="t, g_N1, g_N2, g_N3, g_N4",
        #     comments="",
        # )

    if not animate:
        plt.show()

    if animate:
        fig_anim, ax_anim = plt.subplots()

        ax_anim.set_xlabel("x [m]")
        ax_anim.set_ylabel("y [m]")
        ax_anim.axis("equal")
        ax_anim.set_xlim(-0.2, 0.6)
        ax_anim.set_ylim(-0.4, 0.4)

        # prepare data for animation
        slowmotion = 100
        fps = 25
        animation_time = slowmotion * t_final
        target_frames = max(len(t1), int(fps * animation_time))
        frac = max(1, int(len(t1) / target_frames))
        if frac == 1:
            target_frames = len(t1)
        interval = 1000 / fps

        frames = target_frames
        t1 = t1[::frac]
        q1 = q1[::frac]

        ax_anim.plot(
            np.array([0, slider_crank.l1 + slider_crank.l2 + 4 * slider_crank.b]),
            +slider_crank.d / 2 * np.ones(2),
            "-k",
        )
        ax_anim.plot(
            np.array([0, slider_crank.l1 + slider_crank.l2 + 4 * slider_crank.b]),
            -slider_crank.d / 2 * np.ones(2),
            "-k",
        )

        (line1,) = ax_anim.plot(
            *slider_crank.contour_crank(slider_crank.q0), "-ok", linewidth=2
        )
        (line2,) = ax_anim.plot(
            *slider_crank.contour_connecting_rod(slider_crank.q0), "-ob", linewidth=2
        )
        (line3,) = ax_anim.plot(
            *slider_crank.contour_slider(slider_crank.q0), "-or", linewidth=2
        )

        def animate(i):
            line1.set_data(*slider_crank.contour_crank(q1[i]))
            line2.set_data(*slider_crank.contour_connecting_rod(q1[i]))
            line3.set_data(*slider_crank.contour_slider(q1[i]))
            return (
                line1,
                line2,
                line3,
            )

        anim = animation.FuncAnimation(
            fig_anim, animate, frames=frames, interval=interval, blit=False
        )
        plt.show()

        # writer = animation.writers['ffmpeg'](fps=fps, bitrate=1800)
        # anim.save('slider_crank.mp4', writer=writer)


if __name__ == "__main__":
    # run_Flores()
    run_DAE()<|MERGE_RESOLUTION|>--- conflicted
+++ resolved
@@ -978,17 +978,11 @@
         gamma_4 = u3 + omega3 * (-self.a * sin + self.b * cos)
         return np.array([gamma_1, gamma_2, gamma_3, gamma_4])
 
-<<<<<<< HEAD
     def gamma_F_q_dense(self, t, q, u):
         return approx_fprime(q, lambda q: self.__gamma_F(t, q, u))
 
     def gamma_F_q(self, t, q, u, coo):
         coo.extend(self.gamma_F_q_dense(t, q, u), (self.la_FDOF, self.qDOF))
-=======
-    def gamma_F_q(self, t, q, u, coo):
-        dense = approx_fprime(q, lambda q: self.__gamma_F(t, q, u))
-        coo.extend(dense, (self.la_FDOF, self.qDOF))
->>>>>>> d477a520
 
     def W_F_dense(self, t, q):
         _, _, _, _, _, _, x3, y3, theta3 = q
@@ -1180,14 +1174,8 @@
     t_final = 7 * np.pi / 150
     # t_final *= 0.1
     # dt1 = 5e-4  # Rattle
-<<<<<<< HEAD
     dt1 = 1e-4  # NPIRK
     dt2 = 1e-5  # Moreau
-=======
-    # dt2 = 1e-5  # Moreau
-    dt1 = 1e-3  # Rattle
-    dt2 = 1e-3  # Moreau
->>>>>>> d477a520
 
     sol1, label1 = (
         NonsmoothPIRK(system, t_final, dt1, RadauIIATableau(2)).solve(),
