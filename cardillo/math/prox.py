import numpy as np
from scipy.sparse import csr_matrix
from scipy.sparse.linalg import spsolve
import warnings


def prox_R0_nm(x):
    return np.minimum(x, 0)


def prox_R0_np(x):
    return np.maximum(x, 0)


def prox_sphere(x, radius):
    nx = np.linalg.norm(x)
    if nx > 0:
        return x if nx <= radius else radius * x / nx
    else:
        return x if nx <= radius else radius * x


<<<<<<< HEAD
"""
Estimation of relaxation parameter $\vr_N$ of prox function for normal contacts.
The parameter is calculated as follows, whereby $\alpha\in(0,2)$ is some scaling factor used for both normal and frictional contact.
$$
    \vr = (\alpha\vG)^{-1},
$$
where $\vG = \vW^T\vM^{-1}\vW$.


References
----------
Studer2008: https://doi.org/10.3929/ethz-a-005556821
Schweizer2015: https://doi.org/10.3929/ethz-a-010464319
"""


def prox_r(alpha, W, M):
    try:
        return alpha / csr_matrix(W.T @ spsolve(M, W)).diagonal()
    except:
        return np.ones(W.shape[1], dtype=W.dtype)


def check_alpha(alpha):
    if not 0 < alpha < 2:
        warnings.warn(
            "Invalid value for alpha. alpha must be in (0,2). alpha set to 1.",
            RuntimeWarning,
        )
        return 1
    else:
        return alpha
=======
def prox_sphere_x(x, radius):
    nx = np.linalg.norm(x)
    if nx > 0:
        return (
            np.ones_like(x)
            if nx <= radius
            else radius * (np.eye(len(x)) / nx - np.outer(x, x) / nx**3)
        )
    else:
        return 1 if nx <= radius else radius
>>>>>>> 1832b6c1
<|MERGE_RESOLUTION|>--- conflicted
+++ resolved
@@ -19,8 +19,18 @@
     else:
         return x if nx <= radius else radius * x
 
+def prox_sphere_x(x, radius):
+    nx = np.linalg.norm(x)
+    if nx > 0:
+        return (
+            np.ones_like(x)
+            if nx <= radius
+            else radius * (np.eye(len(x)) / nx - np.outer(x, x) / nx**3)
+        )
+    else:
+        return 1 if nx <= radius else radius
 
-<<<<<<< HEAD
+
 """
 Estimation of relaxation parameter $\vr_N$ of prox function for normal contacts.
 The parameter is calculated as follows, whereby $\alpha\in(0,2)$ is some scaling factor used for both normal and frictional contact.
@@ -53,15 +63,3 @@
         return 1
     else:
         return alpha
-=======
-def prox_sphere_x(x, radius):
-    nx = np.linalg.norm(x)
-    if nx > 0:
-        return (
-            np.ones_like(x)
-            if nx <= radius
-            else radius * (np.eye(len(x)) / nx - np.outer(x, x) / nx**3)
-        )
-    else:
-        return 1 if nx <= radius else radius
->>>>>>> 1832b6c1
