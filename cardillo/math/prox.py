import numpy as np
from scipy.sparse import csr_matrix
from scipy.sparse.linalg import spsolve
import warnings


def prox_R0_nm(x):
    return np.minimum(x, 0)


def prox_R0_np(x):
    return np.maximum(x, 0)


def prox_sphere(x, radius):
    nx = np.linalg.norm(x)
    if nx > 0:
        return x if nx <= radius else radius * x / nx
    else:
        return x if nx <= radius else radius * x


def prox_sphere_x(x, radius):
    nx = np.linalg.norm(x)
    if nx > 0:
        return (
            np.ones_like(x)
            if nx <= radius
            else radius * (np.eye(len(x)) / nx - np.outer(x, x) / nx**3)
        )
    else:
<<<<<<< HEAD
        return 1 if nx <= radius else radius


"""
Estimation of relaxation parameter $\vr_N$ of prox function for normal contacts.
The parameter is calculated as follows, whereby $\alpha\in(0,2)$ is some scaling factor used for both normal and frictional contact.
$$
    \vr = (\alpha\vG)^{-1},
$$
where $\vG = \vW^T\vM^{-1}\vW$.


References
----------
Studer2008: https://doi.org/10.3929/ethz-a-005556821
Schweizer2015: https://doi.org/10.3929/ethz-a-010464319
"""


def prox_r(alpha, W, M):
    try:
        return alpha / csr_matrix(W.T @ spsolve(M, csc_matrix(W))).diagonal()
    except:
        return np.ones(W.shape[1], dtype=W.dtype)


def check_alpha(alpha):
    if not 0 < alpha < 2:
        warnings.warn(
            "Invalid value for alpha. alpha must be in (0,2). alpha set to 1.",
            RuntimeWarning,
        )
        return 1
    else:
        return alpha
=======
        return np.ones_like(x) if nx <= radius else radius
>>>>>>> 38244adb
<|MERGE_RESOLUTION|>--- conflicted
+++ resolved
@@ -29,8 +29,7 @@
             else radius * (np.eye(len(x)) / nx - np.outer(x, x) / nx**3)
         )
     else:
-<<<<<<< HEAD
-        return 1 if nx <= radius else radius
+        return np.ones_like(x) if nx <= radius else radius
 
 
 """
@@ -64,7 +63,4 @@
         )
         return 1
     else:
-        return alpha
-=======
-        return np.ones_like(x) if nx <= radius else radius
->>>>>>> 38244adb
+        return alpha