--- conflicted
+++ resolved
@@ -11,19 +11,11 @@
 
     root = minidom.Document()
 
-<<<<<<< HEAD
-    vkt_file = root.createElement('VTKFile')
-    vkt_file.setAttribute('type', 'Collection')
-    root.appendChild(vkt_file)
-
-    collection = root.createElement('Collection')
-=======
     vkt_file = root.createElement("VTKFile")
     vkt_file.setAttribute("type", "Collection")
     root.appendChild(vkt_file)
 
     collection = root.createElement("Collection")
->>>>>>> e08e6dbe
     vkt_file.appendChild(collection)
 
     nodes = {}
@@ -32,21 +24,12 @@
         u = np.zeros_like(q)
 
     for i, (ti, qi, ui) in enumerate(zip(t, q, u)):
-<<<<<<< HEAD
-        filei = filename.parent / (filename.stem + f'_{i}.vtu')
-
-        # write time step and file name in pvd file
-        dataset = root.createElement('DataSet')
-        dataset.setAttribute('timestep', f'{ti:0.6f}')
-        dataset.setAttribute('file', filei.name)
-=======
         filei = filename + f"{i}.vtu"
 
         # write time step and file name in pvd file
         dataset = root.createElement("DataSet")
         dataset.setAttribute("timestep", f"{ti:0.6f}")
         dataset.setAttribute("file", filei)
->>>>>>> e08e6dbe
         collection.appendChild(dataset)
 
         geom_points = np.array([]).reshape(0, 3)
@@ -58,10 +41,6 @@
         nodes_ti = []
 
         for subsystemi in subsystem:
-<<<<<<< HEAD
-            geom_pointsi, point_datai, cellsi, field_datai, HigherOrderDegreesi = subsystemi.post_processing_subsystem(
-                ti, qi[subsystemi.qDOF], ui[subsystemi.uDOF], binary=binary)
-=======
             (
                 geom_pointsi,
                 point_datai,
@@ -70,7 +49,6 @@
             ) = subsystemi.post_processing_subsystem(
                 ti, qi[subsystemi.qDOF], ui[subsystemi.uDOF], binary=binary
             )
->>>>>>> e08e6dbe
 
             geom_points = np.append(geom_points, geom_pointsi, axis=0)
 
@@ -86,7 +64,6 @@
             for key in point_datai:
                 if key in point_data:
                     point_data.update(
-<<<<<<< HEAD
                         {key: np.append(point_data[key], point_datai[key], axis=0)})
                 else:
                     point_data.update({key: point_datai[key]})
@@ -106,22 +83,11 @@
         # write vtk mesh using meshio
         meshio.write_points_cells(
             filei.parent / (filei.stem + '.vtu'),
-=======
-                        {key: np.append(point_data[key], point_datai[key], axis=0)}
-                    )
-                else:
-                    point_data.update({key: point_datai[key]})
-
-        # write vtk mesh using meshio
-        meshio.write_points_cells(
-            filei,
->>>>>>> e08e6dbe
             # os.path.splitext(os.path.basename(filei))[0] + '.vtu',
             geom_points,  # only export centerline as geometry here!
             cells,
             point_data=point_data,
             cell_data={"HigherOrderDegrees": HigherOrderDegrees},
-<<<<<<< HEAD
             field_data=field_data,
             binary=binary
         )
@@ -133,12 +99,4 @@
     # write pvd file
     xml_str = root.toprettyxml(indent="\t")
     with (filename.parent / (filename.stem + '.pvd')).open("w") as f:
-=======
-            binary=binary,
-        )
-
-    # write pvd file
-    xml_str = root.toprettyxml(indent="\t")
-    with open(filename + ".pvd", "w") as f:
->>>>>>> e08e6dbe
         f.write(xml_str)