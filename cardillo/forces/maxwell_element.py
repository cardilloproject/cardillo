import numpy as np
from numpy.linalg import norm
from cardillo.math import approx_fprime


class MaxwellElement:
    def __init__(
        self,
        subsystem1,
        subsystem2,
        stiffness,
        viscosity,
        g_ref=None,
        q0=np.zeros(1),
        frame_ID1=np.zeros(3, dtype=float),
        frame_ID2=np.zeros(3, dtype=float),
        K_r_SP1=np.zeros(3, dtype=float),
        K_r_SP2=np.zeros(3, dtype=float),
    ):
        self.q0 = q0
        self.stiffness = stiffness
        self.viscosity = viscosity
        self.g_ref = g_ref
        self.g_d0 = q0
        self.subsystem1 = subsystem1
        self.frame_ID1 = frame_ID1
        self.K_r_SP1 = K_r_SP1

        self.subsystem2 = subsystem2
        self.frame_ID2 = frame_ID2
        self.K_r_SP2 = K_r_SP2

        self.nq = 1  # g_damper

    def assembler_callback(self):
        qDOF1 = self.subsystem1.qDOF
        qDOF2 = self.subsystem2.qDOF
        qDOF3 = self.qDOF
        local_qDOF1 = self.subsystem1.local_qDOF_P(self.frame_ID1)
        local_qDOF2 = self.subsystem2.local_qDOF_P(self.frame_ID2)
        self.qDOF = np.concatenate((qDOF1[local_qDOF1], qDOF2[local_qDOF2], qDOF3))
        self._nq1 = len(local_qDOF1)
        self._nq2 = len(local_qDOF2)
        self._nq = self._nq1 + self._nq2 + self.nq

        uDOF1 = self.subsystem1.uDOF
        uDOF2 = self.subsystem2.uDOF
        local_uDOF1 = self.subsystem1.local_uDOF_P(self.frame_ID1)
        local_uDOF2 = self.subsystem2.local_uDOF_P(self.frame_ID2)
        self.uDOF = np.concatenate((uDOF1[local_uDOF1], uDOF2[local_uDOF2]))
        self._nu1 = len(local_uDOF1)
        self._nu2 = len(local_uDOF2)
        self._nu = self._nu1 + self._nu2

        if self.g_ref is None:
            r_OP10 = self.subsystem1.r_OP(
                self.subsystem1.t0,
                self.subsystem1.q0[local_qDOF1],
                self.frame_ID1,
                self.K_r_SP1,
            )
            r_OP20 = self.subsystem2.r_OP(
                self.subsystem2.t0,
                self.subsystem2.q0[local_qDOF2],
                self.frame_ID2,
                self.K_r_SP2,
            )
            self.g_ref = norm(r_OP20 - r_OP10)
            if self.g_ref < 1e-6:
                raise ValueError(
                    "Computed g_ref from given subsystems is close to zero. Generalized force direction cannot be computed."
                )
        self.g_s0 = self.g_ref - self.g_d0

        self.r_OP1 = lambda t, q: self.subsystem1.r_OP(
            t, q[: self._nq1], self.frame_ID1, self.K_r_SP1
        )
        self.r_OP1_q = lambda t, q: self.subsystem1.r_OP_q(
            t, q[: self._nq1], self.frame_ID1, self.K_r_SP1
        )
        self.J_P1 = lambda t, q: self.subsystem1.J_P(
            t, q[: self._nq1], self.frame_ID1, self.K_r_SP1
        )
        self.J_P1_q = lambda t, q: self.subsystem1.J_P_q(
            t, q[: self._nq1], self.frame_ID1, self.K_r_SP1
        )
        self.v_P1 = lambda t, q, u: self.subsystem1.v_P(
            t, q[: self._nq1], u[: self._nu1], self.frame_ID1, self.K_r_SP1
        )
        self.v_P1_q = lambda t, q, u: self.subsystem1.v_P_q(
            t, q[: self._nq1], u[: self._nu1], self.frame_ID1, self.K_r_SP1
        )

        self.r_OP2 = lambda t, q: self.subsystem2.r_OP(
            t, q[self._nq1 : self._nq2], self.frame_ID2, self.K_r_SP2
        )
        self.r_OP2_q = lambda t, q: self.subsystem2.r_OP_q(
            t, q[self._nq1 : self._nq2], self.frame_ID2, self.K_r_SP2
        )
        self.J_P2 = lambda t, q: self.subsystem2.J_P(
            t, q[self._nq1 : self._nq2], self.frame_ID2, self.K_r_SP2
        )
        self.J_P2_q = lambda t, q: self.subsystem2.J_P_q(
            t, q[self._nq1 : self._nq2], self.frame_ID2, self.K_r_SP2
        )
        self.v_P2 = lambda t, q, u: self.subsystem2.v_P(
            t,
            q[self._nq1 : self._nq2],
            u[self._nu1 : self._nq2],
            self.frame_ID2,
            self.K_r_SP2,
        )
        self.v_P2_q = lambda t, q, u: self.subsystem2.v_P_q(
            t,
            q[self._nq1 : self._nq2],
            u[self._nu1 : self._nq2],
            self.frame_ID2,
            self.K_r_SP2,
        )

    # auxiliary functions
    def _g(self, t, q):
        return norm(self.r_OP2(t, q) - self.r_OP1(t, q))

    def _g_q(self, t, q):
        r_OP1_q = self.r_OP1_q(t, q)
        r_OP2_q = self.r_OP2_q(t, q)

        n = self._n(t, q)
        g_q = np.zeros(self._nq)
        g_q[:-1] = np.hstack((-n @ r_OP1_q, n @ r_OP2_q))
        return g_q

    def _g_dot(self, t, q, u):
        return self._n(t, q) @ (self.v_P2(t, q, u) - self.v_P1(t, q, u))

    def _g_dot_q(self, t, q, u):
        n_q1, n_q2 = self._n_q(t, q)
        n = self._n(t, q)
        v_P1 = self.v_P1(t, q, u)
        v_P2 = self.v_P2(t, q, u)
        v_P1P2 = v_P2 - v_P1

        nq1 = self._nq1
        nq2 = self._nq2
        gamma_q = np.zeros(self._nq)
        gamma_q[:nq1] = -n @ self.v_P1_q(t, q, u) + v_P1P2 @ n_q1
<<<<<<< HEAD
        gamma_q[nq1 : nq1 + nq2] = n @ self.v_P2_q(t, q, u) + v_P1P2 @ n_q2
=======
        gamma_q[nq1 : n_q1 + n_q2] = n @ self.v_P2_q(t, q, u) + v_P1P2 @ n_q2
>>>>>>> 2e243c48
        return gamma_q

    def _n(self, t, q):
        r_OP1 = self.r_OP1(t, q)
        r_OP2 = self.r_OP2(t, q)
        return (r_OP2 - r_OP1) / norm(r_OP2 - r_OP1)

    def _n_q(self, t, q):
        r_OP1_q = self.r_OP1_q(t, q)
        r_OP2_q = self.r_OP2_q(t, q)

        r_P1P2 = self.r_OP2(t, q) - self.r_OP1(t, q)
        g = norm(r_P1P2)
        n = r_P1P2 / g
        P = (np.eye(3) - np.outer(n, n)) / g
        n_q1 = -P @ r_OP1_q
        n_q2 = P @ r_OP2_q

        return n_q1, n_q2

    def _W(self, t, q):
        n = self._n(t, q)
        J_P1 = self.J_P1(t, q)
        J_P2 = self.J_P2(t, q)
        return np.concatenate([-J_P1.T @ n, J_P2.T @ n])

    def _W_q(self, t, q):
        nq1 = self._nq1
        nq2 = self._nq2
        nu1 = self._nu1
        n = self._n(t, q)
        n_q1, n_q2 = self._n_q(t, q)
        J_P1 = self.J_P1(t, q)
        J_P2 = self.J_P2(t, q)
        J_P1_q = self.J_P1_q(t, q)
        J_P2_q = self.J_P2_q(t, q)

        # dense blocks
        W_q = np.zeros((self._nu, self._nq))
        W_q[:nu1, :nq1] = -J_P1.T @ n_q1 + np.einsum("i,ijk->jk", -n, J_P1_q)
<<<<<<< HEAD
        W_q[:nu1, nq1 : nq1 + nq2] = -J_P1.T @ n_q2
        W_q[nu1 : nq1 + nq2, :nq1] = J_P2.T @ n_q1
        W_q[nu1 : nq1 + nq2, nq1 : nq1 + nq2] = J_P2.T @ n_q2 + np.einsum(
            "i,ijk->jk", n, J_P2_q
        )
        # W_q = approx_fprime(q, lambda q: self.W(t, q))
=======
        W_q[:nu1, nq1 : n_q1 + n_q2] = -J_P1.T @ n_q2
        W_q[nu1 : n_q1 + n_q2, :nq1] = J_P2.T @ n_q1
        W_q[nu1 : n_q1 + n_q2, nq1 : n_q1 + n_q2] = J_P2.T @ n_q2 + np.einsum(
            "i,ijk->jk", n, J_P2_q
        )
>>>>>>> 2e243c48

        return W_q

    # public functions
    # kinematics

    def q_dot(self, t, q, u):
        g_d = q[-1]
        return (self.stiffness / self.viscosity) * (self._g(t, q) - g_d - self.g_s0)

    def q_dot_q(self, t, q, u):
        q_dot_q = (self.stiffness / self.viscosity) * self._g_dot_q(t, q, u)
        q_dot_q[-1] -= self.stiffness / self.viscosity
<<<<<<< HEAD
        q_dot_q = approx_fprime(q, lambda q: self.q_dot(t, q, u))
=======
>>>>>>> 2e243c48
        return q_dot_q

    def q_dot_u(self, t, q, u):
        return np.zeros(self._nu)

    def q_ddot(self, t, q, u, u_dot):
        g_d_dot = self.q_dot(t, q, u)
        return (self.stiffness / self.viscosity) * (self._g_dot(t, q, u) - g_d_dot)

    def h(self, t, q, u):
        g_d = q[-1]
        return self._W(t, q) * self.stiffness * (self._g(t, q) - g_d - self.g_s0)

    def h_q(self, t, q, u):
        g_d = q[-1]
<<<<<<< HEAD
        h_q = (
            self._W_q(t, q) * self.stiffness * (self._g(t, q) - g_d - self.g_s0)
            + np.outer(self._W(t, q), self._g_q(t, q)) * self.stiffness
        )
=======
        h_q = self._W_q(t, q) * self.stiffness * (
            self._g(t, q) - g_d - self.g_s0
        ) + self._W(t, q) * self.stiffness * self._g_q(t, q)
>>>>>>> 2e243c48
        h_q[:, -1] -= self._W(t, q) * self.stiffness
        # h_q = approx_fprime(q, lambda q: self.h(t, q, u))
        return h_q

    # E_pot and h_u defined in init if necessary

    def export(self, sol_i, **kwargs):
        points = [
            self.r_OP1(sol_i.t, sol_i.q[self.qDOF]),
            self.r_OP2(sol_i.t, sol_i.q[self.qDOF]),
        ]
        cells = [("line", [[0, 1]])]
        h = self._h(sol_i.t, sol_i.q[self.qDOF], sol_i.u[self.uDOF])
        la = self._W(sol_i.t, sol_i.q[self.qDOF]).T @ h
        n = self._n(sol_i.t, sol_i.q[self.qDOF])
        point_data = dict(la=[la, la], n=[n, -n])
        # cell_data = dict(h=[h])
        cell_data = dict(
            n=[[n]],
            g=[[self._g(sol_i.t, sol_i.q[self.qDOF])]],
            g_dot=[[self._g_dot(sol_i.t, sol_i.q[self.qDOF], sol_i.u[self.uDOF])]],
        )
        if hasattr(self, "E_pot"):
            E_pot = [self.E_pot(sol_i.t, sol_i.q[self.qDOF])]
            cell_data["E_pot"] = [E_pot]

        return points, cells, point_data, cell_data<|MERGE_RESOLUTION|>--- conflicted
+++ resolved
@@ -145,11 +145,7 @@
         nq2 = self._nq2
         gamma_q = np.zeros(self._nq)
         gamma_q[:nq1] = -n @ self.v_P1_q(t, q, u) + v_P1P2 @ n_q1
-<<<<<<< HEAD
         gamma_q[nq1 : nq1 + nq2] = n @ self.v_P2_q(t, q, u) + v_P1P2 @ n_q2
-=======
-        gamma_q[nq1 : n_q1 + n_q2] = n @ self.v_P2_q(t, q, u) + v_P1P2 @ n_q2
->>>>>>> 2e243c48
         return gamma_q
 
     def _n(self, t, q):
@@ -190,20 +186,12 @@
         # dense blocks
         W_q = np.zeros((self._nu, self._nq))
         W_q[:nu1, :nq1] = -J_P1.T @ n_q1 + np.einsum("i,ijk->jk", -n, J_P1_q)
-<<<<<<< HEAD
         W_q[:nu1, nq1 : nq1 + nq2] = -J_P1.T @ n_q2
         W_q[nu1 : nq1 + nq2, :nq1] = J_P2.T @ n_q1
         W_q[nu1 : nq1 + nq2, nq1 : nq1 + nq2] = J_P2.T @ n_q2 + np.einsum(
             "i,ijk->jk", n, J_P2_q
         )
         # W_q = approx_fprime(q, lambda q: self.W(t, q))
-=======
-        W_q[:nu1, nq1 : n_q1 + n_q2] = -J_P1.T @ n_q2
-        W_q[nu1 : n_q1 + n_q2, :nq1] = J_P2.T @ n_q1
-        W_q[nu1 : n_q1 + n_q2, nq1 : n_q1 + n_q2] = J_P2.T @ n_q2 + np.einsum(
-            "i,ijk->jk", n, J_P2_q
-        )
->>>>>>> 2e243c48
 
         return W_q
 
@@ -217,10 +205,6 @@
     def q_dot_q(self, t, q, u):
         q_dot_q = (self.stiffness / self.viscosity) * self._g_dot_q(t, q, u)
         q_dot_q[-1] -= self.stiffness / self.viscosity
-<<<<<<< HEAD
-        q_dot_q = approx_fprime(q, lambda q: self.q_dot(t, q, u))
-=======
->>>>>>> 2e243c48
         return q_dot_q
 
     def q_dot_u(self, t, q, u):
@@ -236,16 +220,10 @@
 
     def h_q(self, t, q, u):
         g_d = q[-1]
-<<<<<<< HEAD
         h_q = (
             self._W_q(t, q) * self.stiffness * (self._g(t, q) - g_d - self.g_s0)
             + np.outer(self._W(t, q), self._g_q(t, q)) * self.stiffness
         )
-=======
-        h_q = self._W_q(t, q) * self.stiffness * (
-            self._g(t, q) - g_d - self.g_s0
-        ) + self._W(t, q) * self.stiffness * self._g_q(t, q)
->>>>>>> 2e243c48
         h_q[:, -1] -= self._W(t, q) * self.stiffness
         # h_q = approx_fprime(q, lambda q: self.h(t, q, u))
         return h_q
