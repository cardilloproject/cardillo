--- conflicted
+++ resolved
@@ -36,14 +36,9 @@
         angle0=0.0,
         r_OB0=None,
         A_IB0=None,
-<<<<<<< HEAD
-        frame_ID1=np.zeros(3),
-        frame_ID2=np.zeros(3),
-        name="revolute_joint",
-=======
         frame_ID1=None,
         frame_ID2=None,
->>>>>>> 14af5ea7
+        name="revolute_joint"
     ):
         self.name = name
         self.axis = axis
