from pathlib import Path
from shutil import rmtree
from xml.dom import minidom
import numpy as np
import vtk
from cardillo.solver import Solution


# https://github.com/nschloe/meshio/wiki/Node-ordering-in-cells
# https://examples.vtk.org/site/Cxx/GeometricObjects/IsoparametricCellsDemo/
# https://vtk.org/doc/nightly/html/vtkCellType_8h_source.html
# TODO: check if all possible cases are implemented
def dtype_map(dtype: np.dtype):
    # possible vtk arrays: https://vtk.org/doc/nightly/html/classvtkAOSDataArrayTemplate.html
    if np.issubdtype(dtype, np.floating):
        return vtk.vtkDoubleArray
    elif np.issubdtype(dtype, np.integer):
        return vtk.vtkIntArray
    elif np.issubdtype(dtype, np.bool_):
        return vtk.vtkBitArray


def make_ugrid(points, cells, point_data, cell_data):
    ugrid = vtk.vtkUnstructuredGrid()

    # points
    vtkpoints = vtk.vtkPoints()
    vtkpoints.Allocate(len(points))
    for p in points:
        vtkpoints.InsertNextPoint(p)
    ugrid.SetPoints(vtkpoints)

    # cells
    ugrid.Allocate(len(cells))
    for cell_type, connectivity in cells:
        ugrid.InsertNextCell(cell_type, len(connectivity), connectivity)

    # point data
    pdata = ugrid.GetPointData()
    if point_data is not None:
        for key, value in point_data.items():
            value = np.array(value)
            n, dim = value.shape
            parray = dtype_map(value.dtype)()
            parray.SetName(key)
            parray.SetNumberOfTuples(n)
            parray.SetNumberOfComponents(dim)
            for i, vi in enumerate(value):
                parray.InsertTuple(i, vi)

            if key == "RationalWeights":
                pdata.SetRationalWeights(parray)
            else:
                pdata.AddArray(parray)

    # cell data
    cdata = ugrid.GetCellData()
    if cell_data is not None:
        for key, value in cell_data.items():
            value = np.array(value)
            m, dim = value.shape
            carray = dtype_map(value.dtype)()
            carray.SetName(key)
            carray.SetNumberOfTuples(m)
            carray.SetNumberOfComponents(dim)
            for i, vi in enumerate(value):
                carray.InsertTuple(i, vi)

            if key == "HigherOrderDegrees":
                cdata.SetHigherOrderDegrees(carray)
            else:
                cdata.AddArray(carray)
    return ugrid


class Export:
    def __init__(
        self,
        path: Path,
        folder_name: str,
        overwrite: bool,
        fps: float,
        solution: Solution,
        write_ascii=False,
    ) -> None:
        self.path = path
        self.folder = self.__create_vtk_folder(folder_name, overwrite)
        self.fps = fps
        self.system = solution.system
        self.write_ascii = (write_ascii,)
        self.__prepare_data(solution)

    # helper functions
    def __vtk_file(self):
        self.root = minidom.Document()

        self.vtk_file = self.root.createElement("VTKFile")
        self.vtk_file.setAttribute("type", "Collection")
        self.root.appendChild(self.vtk_file)

        self.collection = self.root.createElement("Collection")
        self.vtk_file.appendChild(self.collection)

    def __unique_file_name(self, file_name):
        file_name_ = file_name
        i = 1
        while (self.path / f"{file_name_}.pvd").exists():
            file_name_ = f"{file_name}{i}"
            i += 1
        return file_name_

    def __write_time_step_and_name(self, t, file):
        # write time step and file name in pvd file
        dataset = self.root.createElement("DataSet")
        dataset.setAttribute("timestep", f"{t:0.6f}")
        dataset.setAttribute("file", file.name)
        self.collection.appendChild(dataset)

    def _write_pvd_file(self, path):
        xml_str = self.root.toprettyxml(indent="\t")
        with (path).open("w") as f:
            f.write(xml_str)

    def __prepare_data(self, solution):
        frames = len(solution.t)
        # target_frames = min(len(t), 100)
        animation_time_ = solution.t[-1] - solution.t[0]
        target_frames = max(1, int(animation_time_ * self.fps))
        frac = max(1, int(frames / target_frames))

        frames = target_frames
        keys = [*solution.__dict__.keys()]
        keys.remove("solver_summary")
        keys.remove("system")

        new_solution = {}
        for key in keys:
            try:
                new_solution[key] = solution.__getattribute__(key)[::frac]
            except:
                new_solution[key] = None
        self.solution = Solution(
            system=solution.system,
            solver_summary=solution.solver_summary,
            **new_solution,
        )

    def __create_vtk_folder(self, folder_name: str, overwrite: bool):
        path = Path(self.path, folder_name)
        i = 0
        if not overwrite:
            while path.exists():
                path = self.path / str(folder_name + f"_{i}")
                i += 1
        else:
            if path.exists():
                rmtree(path)
        path.mkdir(parents=True, exist_ok=overwrite)
        self.path = path
        return path.stem

    def __add_key(self, data_read, data_write):
        for key in data_read.keys():
            if not key in data_write.keys():
                data_write[key] = data_read[key]
            else:
                if isinstance(data_read[key], list):
                    data_write[key].extend(data_read[key])
                else:
                    data_write[key] = np.vstack((data_write[key], data_read[key]))

    def __export_list(self, sol_i, **kwargs):
        contr_list = kwargs.pop("contr_list")
        points, cells, point_data, cell_data = [], [], {}, {}
        l = 0
        for contr in contr_list:
            p, c, p_data, c_data = contr.export(sol_i, **kwargs)
            l = len(points)
            points.extend(p)

            cells.extend([(tup[0], [idx + l for idx in tup[1]]) for tup in c])
            if c_data is not None:
                self.__add_key(c_data, cell_data)
            if p_data is not None:
                self.__add_key(p_data, point_data)

        return points, cells, point_data, cell_data

    def __set_contr_name(self, contr, kwargs):
        if "file_name" in kwargs and kwargs["file_name"] is not None:
            contr_name = kwargs["file_name"]
        else:
            contr_name = contr.name
        return contr_name

    def export_contr(self, contr, **kwargs):
        """_summary_

        Args:
            contr (Any): one contribution or list, tuple, dict... of same type
            base_export (bool): kwargs arg, decides if derived class uses export function of base class or overriden function in derived class
            file_name (string): kwargs arg, set custom file name instead of class name of exported contr
        """
        self.__vtk_file()

        # export one contr
        if not isinstance(contr, (list, tuple, np.ndarray)):
            contr_name = self.__set_contr_name(contr, kwargs)
            export = contr.export
        # export list of contributions of same type (mixing types is not useful)
        else:
            contr_name = self.__set_contr_name(contr[0], kwargs)
            export = self.__export_list
            kwargs["contr_list"] = contr
        file_name = self.__unique_file_name(contr_name)
        for i, sol_i in enumerate(self.solution):
            file_i = self.path / f"{file_name}_{i}.vtu"
            self.__write_time_step_and_name(sol_i.t, file_i)

<<<<<<< HEAD
            points, cells, point_data, cell_data = export(sol_i, **kwargs)

            ugrid = vtk.vtkUnstructuredGrid()

            # points
            vtkpoints = vtk.vtkPoints()
            vtkpoints.Allocate(len(points))
            for p in points:
                vtkpoints.InsertNextPoint(p)
            ugrid.SetPoints(vtkpoints)

            # cells
            ugrid.Allocate(len(cells))
            for cell_type, connectivity in cells:
                ugrid.InsertNextCell(cell_type, len(connectivity), connectivity)

            # point data
            pdata = ugrid.GetPointData()
            if point_data is not None:
                for key, value in point_data.items():
                    value = np.atleast_2d(value).reshape((len(value), -1))
                    n, dim = value.shape
                    parray = dtype_map(value.dtype)()
                    parray.SetName(key)
                    parray.SetNumberOfTuples(n)
                    parray.SetNumberOfComponents(dim)
                    for i, vi in enumerate(value):
                        parray.InsertTuple(i, vi)

                    if key == "RationalWeights":
                        pdata.SetRationalWeights(parray)
                    else:
                        pdata.AddArray(parray)

            # cell data
            cdata = ugrid.GetCellData()
            if cell_data is not None:
                for key, value in cell_data.items():
                    value = np.atleast_2d(value).reshape((len(value), -1))
                    m, dim = value.shape
                    carray = dtype_map(value.dtype)()
                    carray.SetName(key)
                    carray.SetNumberOfTuples(m)
                    carray.SetNumberOfComponents(dim)
                    for i, vi in enumerate(value):
                        carray.InsertTuple(i, vi)

                    if key == "HigherOrderDegrees":
                        cdata.SetHigherOrderDegrees(carray)
                    else:
                        cdata.AddArray(carray)
=======
            exported = export(sol_i, **kwargs)
            ugrid = (
                exported
                if isinstance(exported, vtk.vtkUnstructuredGrid)
                else make_ugrid(*exported)
            )
>>>>>>> f108b893

            # write data
            writer = vtk.vtkXMLUnstructuredGridWriter()
            writer.SetInputData(ugrid)
            writer.SetFileName(file_i)
            if self.write_ascii:
                writer.SetDataModeToAscii()
            else:
                writer.SetDataModeToBinary()
            writer.Write()

        self._write_pvd_file(self.path / f"{file_name}.pvd")<|MERGE_RESOLUTION|>--- conflicted
+++ resolved
@@ -217,66 +217,12 @@
             file_i = self.path / f"{file_name}_{i}.vtu"
             self.__write_time_step_and_name(sol_i.t, file_i)
 
-<<<<<<< HEAD
-            points, cells, point_data, cell_data = export(sol_i, **kwargs)
-
-            ugrid = vtk.vtkUnstructuredGrid()
-
-            # points
-            vtkpoints = vtk.vtkPoints()
-            vtkpoints.Allocate(len(points))
-            for p in points:
-                vtkpoints.InsertNextPoint(p)
-            ugrid.SetPoints(vtkpoints)
-
-            # cells
-            ugrid.Allocate(len(cells))
-            for cell_type, connectivity in cells:
-                ugrid.InsertNextCell(cell_type, len(connectivity), connectivity)
-
-            # point data
-            pdata = ugrid.GetPointData()
-            if point_data is not None:
-                for key, value in point_data.items():
-                    value = np.atleast_2d(value).reshape((len(value), -1))
-                    n, dim = value.shape
-                    parray = dtype_map(value.dtype)()
-                    parray.SetName(key)
-                    parray.SetNumberOfTuples(n)
-                    parray.SetNumberOfComponents(dim)
-                    for i, vi in enumerate(value):
-                        parray.InsertTuple(i, vi)
-
-                    if key == "RationalWeights":
-                        pdata.SetRationalWeights(parray)
-                    else:
-                        pdata.AddArray(parray)
-
-            # cell data
-            cdata = ugrid.GetCellData()
-            if cell_data is not None:
-                for key, value in cell_data.items():
-                    value = np.atleast_2d(value).reshape((len(value), -1))
-                    m, dim = value.shape
-                    carray = dtype_map(value.dtype)()
-                    carray.SetName(key)
-                    carray.SetNumberOfTuples(m)
-                    carray.SetNumberOfComponents(dim)
-                    for i, vi in enumerate(value):
-                        carray.InsertTuple(i, vi)
-
-                    if key == "HigherOrderDegrees":
-                        cdata.SetHigherOrderDegrees(carray)
-                    else:
-                        cdata.AddArray(carray)
-=======
             exported = export(sol_i, **kwargs)
             ugrid = (
                 exported
                 if isinstance(exported, vtk.vtkUnstructuredGrid)
                 else make_ugrid(*exported)
             )
->>>>>>> f108b893
 
             # write data
             writer = vtk.vtkXMLUnstructuredGridWriter()
