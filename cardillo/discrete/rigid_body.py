--- conflicted
+++ resolved
@@ -85,17 +85,10 @@
         return q_dot_q
 
     def q_dot_u(self, t, q, u):
-<<<<<<< HEAD
-        B = np.zeros((self.nq, self.nu), dtype=q.dtype)
-        B[:3, :3] = np.eye(3, dtype=q.dtype)
-        B[3:, 3:] = T_SO3_inv_quat(q[3:], normalize=False)
-        return B
-=======
         q_dot_u = np.zeros((self.nq, self.nu), dtype=q.dtype)
         q_dot_u[:3, :3] = np.eye(3, dtype=q.dtype)
         q_dot_u[3:, 3:] = T_SO3_inv_quat(q[3:], normalize=False)
         return q_dot_u
->>>>>>> 38244adb
 
     def q_ddot(self, t, q, u, u_dot):
         raise NotImplementedError
@@ -163,15 +156,9 @@
     def local_uDOF_P(self, frame_ID=None):
         return np.arange(self.nu)
 
-<<<<<<< HEAD
     def updated(self, t, q):
         ret = not (t == self.t and np.allclose(q, self.q, atol=1e-15, rtol=1e-15))
         if ret:
-=======
-    def A_IK(self, t, q, frame_ID=None):
-        if not (t == self.t and np.allclose(q, self.q, rtol=1e-12, atol=1e-12)):
-            self._A_IK = Exp_SO3_quat(q[3:])
->>>>>>> 38244adb
             self.t = t
             self.q = q
             self.update.fill(True)
