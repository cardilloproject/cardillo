--- conflicted
+++ resolved
@@ -207,7 +207,6 @@
 
         return J
 
-<<<<<<< HEAD
         # # J_num = csc_matrix(approx_fprime(y, self._R, method="2-point", eps=1.0e-6))
         # J_num = csc_matrix(approx_fprime(y, self._R, method="3-point", eps=1.0e-5))
         # # J_num = csc_matrix(approx_fprime(y, self._R, method="cs", eps=1.0e-12))
@@ -217,14 +216,6 @@
         # # diff = diff[self.split_y[0] : self.split_y[1], : self.split_y[0]]
         # # diff = diff[self.split_y[0] : self.split_y[1], self.split_y[0] :]
         # # diff = diff[self.split_y[1] :]
-=======
-        # J_num = csc_matrix(approx_fprime(y, self._R, method="2-point", eps=1e-6))
-        # # J_num = csc_matrix(approx_fprime(y, self._R, method="3-point", eps=1e-6))
-        # # J_num = csc_matrix(approx_fprime(y, self._R, method="cs", eps=1.0e-12))
-        # diff = (J - J_num).toarray()
-        # # diff = diff[:self.nq]
-        # # diff = diff[self.nq : ]
->>>>>>> 5fec4220
         # error = np.linalg.norm(diff)
         # print(f"error Jacobian: {error}")
         # return J_num
@@ -265,15 +256,10 @@
             )
 
             q, u = self._update(self.y)
-<<<<<<< HEAD
             self.qn, self.un = self.system.step_callback(t, q, u)
             q_dot, u_dot, la_g, la_gamma, mu_S, mu_g = np.array_split(
                 self.y, self.split_y
             )
-=======
-            self.qn, self.un = self.system.step_callback(self.t, q, u)
-            q_dot, u_dot, la_g, la_gamma, mu_S, mu_g = self._unpack(self.y)
->>>>>>> 5fec4220
 
             q_list.append(self.qn)
             u_list.append(self.un)
