import numpy as np
from scipy.sparse import csc_array, csr_array, eye, diags, bmat
from scipy.sparse import csr_matrix
from scipy.sparse.linalg import splu
from tqdm import tqdm
import warnings
import matplotlib.pyplot as plt

from cardillo.math import fsolve, approx_fprime, prox_r, prox_R0_nm, prox_sphere
from cardillo.solver import Solution, consistent_initial_conditions
from cardillo.utility.coo_matrix import CooMatrix
from ._base import compute_I_F


NEWTON_MAXITER = 4  # Maximum number of Newton iterations.


class BackwardEuler:
    def __init__(
        self,
        system,
        t1,
        dt,
        atol=1e-8,
        max_iter=10,
        max_iter_fixed_point=int(1e3),
        reuse_lu_decomposition=True,
    ):
        self.system = system

        #######################################################################
        # integration time
        #######################################################################
        self.t0 = t0 = system.t0
        self.t1 = (
            t1 if t1 > t0 else ValueError("t1 must be larger than initial time t0.")
        )
        self.dt = dt

        #######################################################################
        # newton settings
        #######################################################################
        self.atol = atol
        self.max_iter = max_iter
        self.max_iter_fixed_point = max_iter_fixed_point

        #######################################################################
        # dimensions
        #######################################################################
        self.nq = system.nq
        self.nu = system.nu
        self.nla_g = system.nla_g
        self.nla_gamma = system.nla_gamma
        self.nla_c = system.nla_c
        self.nla_N = system.nla_N
        self.nla_F = system.nla_F
        self.nla_S = self.system.nla_S

        self.nx = (
            self.nq + self.nu + self.nla_g + self.nla_gamma + self.nla_c + self.nla_S
        )
        self.ny = self.nla_N + self.nla_F
        self.split_x = np.cumsum(
            np.array(
                [
                    self.nq,
                    self.nu,
                    self.nla_g,
                    self.nla_gamma,
                    self.nla_c,
                    self.nla_S,
                ],
                dtype=int,
            )
        )[:-1]
        self.split_y = np.cumsum(
            np.array(
                [
                    self.nla_N,
                    self.nla_F,
                ],
                dtype=int,
            )
        )[:-1]

        #######################################################################
        # initial conditions
        #######################################################################
        self.tn = system.t0
        self.qn = system.q0
        self.un = system.u0
        self.q_dotn = system.q_dot0
        self.u_dotn = system.u_dot0
        self.la_gn = system.la_g0
        self.la_gamman = system.la_gamma0
        self.la_cn = system.la_c0
        self.la_Nn = system.la_N0
        self.la_Fn = system.la_F0
        self.mu_Sn = np.zeros(self.nla_S)

        #######################################################################
        # initial values
        #######################################################################
        self.zn = self.dt * np.concatenate(
            (
                self.q_dotn,
                self.u_dotn,
                self.la_gn,
                self.la_gamman,
                self.la_cn,
                self.mu_Sn,
                self.la_Nn,
                self.la_Fn,
            )
        )
        self.xn = self.zn[: self.nx].copy()
        self.yn = self.zn[self.nx :].copy()

    def R_x(self, xn1, yn1):
        (
            q_dotn1,
            u_dotn1,
            la_gn1,
            la_gamman1,
            la_cn1,
            mu_Sn1,
        ) = np.array_split(xn1, self.split_x)
        (
            la_Nn1,
            la_Fn1,
        ) = np.array_split(yn1, self.split_y)

        tn, dt, qn, un = self.tn, self.dt, self.qn, self.un
        tn1 = tn + dt
        qn1 = qn + q_dotn1
        un1 = un + u_dotn1

        ###################
        # evaluate residual
        ###################
        R_x = np.zeros_like(xn1)

        ####################
        # kinematic equation
        ####################
        g_S_q = self.system.g_S_q(tn1, qn1, scipy_matrix=csc_array)
        R_x[: self.split_x[0]] = (
            q_dotn1 - dt * self.system.q_dot(tn1, qn1, un1) - g_S_q.T @ mu_Sn1
        )

        ####################
        # equations of motion
        ####################
        R_x[self.split_x[0] : self.split_x[1]] = (
            self.system.M(tn1, qn1, scipy_matrix=csr_array) @ u_dotn1
            - dt * self.system.h(tn1, qn1, un1)
            - self.system.W_g(tn1, qn1, scipy_matrix=csr_array) @ la_gn1
            - self.system.W_gamma(tn1, qn1, scipy_matrix=csr_array) @ la_gamman1
            - self.system.W_c(tn1, qn1, scipy_matrix=csr_array) @ la_cn1
            - self.system.W_N(tn1, qn1, scipy_matrix=csr_array) @ la_Nn1
            - self.system.W_F(tn1, qn1, scipy_matrix=csr_array) @ la_Fn1
        )

        #######################
        # bilateral constraints
        #######################
        R_x[self.split_x[1] : self.split_x[2]] = self.system.g(tn1, qn1)
        R_x[self.split_x[2] : self.split_x[3]] = self.system.gamma(tn1, qn1, un1)

        ############
        # compliance
        ############
        R_x[self.split_x[3] : self.split_x[4]] = self.system.c(
            tn1, qn1, un1, la_cn1 / self.dt
        )

        ##########################
        # quaternion stabilization
        ##########################
        R_x[self.split_x[4] :] = self.system.g_S(tn1, qn1)

        return R_x

    def J_x(self, xn1, yn1):
        # return csc_array(approx_fprime(xn1, lambda x: self.R_x(x, yn1), method="2-point"))

        (
            q_dotn1,
            u_dotn1,
            la_gn1,
            la_gamman1,
            la_cn1,
            mu_Sn1,
        ) = np.array_split(xn1, self.split_x)
        (
            la_Nn1,
            la_Fn1,
        ) = np.array_split(yn1, self.split_y)

        tn, dt, qn, un = self.tn, self.dt, self.qn, self.un
        tn1 = tn + dt
        qn1 = qn + q_dotn1
        un1 = un + u_dotn1

        ####################
        # kinematic equation
        ####################
        Rq_dot_q_dot = eye(self.nq) - (
            dt * self.system.q_dot_q(tn1, qn1, un1)
            + self.system.g_S_q_T_mu_q(tn1, qn1, mu_Sn1)
        )
        Rq_dot_u_dot = -dt * self.system.q_dot_u(tn1, qn1, un1)
        g_S_q = self.system.g_S_q(tn1, qn1)
        g_S_q_dot = g_S_q

        ########################
        # equations of motion (1)
        ########################
        M = self.system.M(tn1, qn1)
        W_g = self.system.W_g(tn1, qn1)
        W_gamma = self.system.W_gamma(tn1, qn1)
        W_c = self.system.W_c(tn1, qn1)

        Ru_dot_q_dot = (
            self.system.Mu_q(tn1, qn1, u_dotn1)
            - dt * self.system.h_q(tn1, qn1, un1)
            - self.system.Wla_g_q(tn1, qn1, la_gn1)
            - self.system.Wla_gamma_q(tn1, qn1, la_gamman1)
            - self.system.Wla_c_q(tn1, qn1, la_cn1)
            - self.system.Wla_N_q(tn1, qn1, la_Nn1)
            - self.system.Wla_F_q(tn1, qn1, la_Fn1)
        )
        Ru_dot_u_dot = M - dt * self.system.h_u(tn1, qn1, un1)

        #######################
        # bilateral constraints
        #######################
        Rla_g_q_dot = self.system.g_q(tn1, qn1)
        Rla_gamma_q_dot = self.system.gamma_q(tn1, qn1, un1)
        Rla_gamma_u_dot = self.system.gamma_u(tn1, qn1, un1)

        ############
        # compliance
        ############
        Rla_c_q_dot = self.system.c_q(tn1, qn1, un1, la_cn1 / self.dt)
        Rla_c_u_dot = self.system.c_u(tn1, qn1, un1, la_cn1 / self.dt)
        Rla_c_la_c = self.system.c_la_c(tn1, qn1, un1, la_cn1 / self.dt) / self.dt

        # fmt: off
        J = bmat(
            [
                [   Rq_dot_q_dot,    Rq_dot_u_dot, None,     None,       None, -g_S_q.T],
                [   Ru_dot_q_dot,    Ru_dot_u_dot, -W_g, -W_gamma,       -W_c,     None],
                [    Rla_g_q_dot,            None, None,     None,       None,     None],
                [Rla_gamma_q_dot, Rla_gamma_u_dot, None,     None,       None,     None],
                [    Rla_c_q_dot,     Rla_c_u_dot, None,     None, Rla_c_la_c,     None],
                [      g_S_q_dot,            None, None,     None,       None,     None],
            ],
            format="csc",
        )
        # fmt: on

        return J

    def prox(self, x1, y0):
        (
            q_dotn1,
            u_dotn1,
            _,
            _,
            _,
            _,
        ) = np.array_split(x1, self.split_x)
        (
            la_Nn1,
            la_Fn1,
        ) = np.array_split(y0, self.split_y)

        tn, dt, qn, un = self.tn, self.dt, self.qn, self.un
        tn1 = tn + dt
        qn1 = qn + q_dotn1
        un1 = un + u_dotn1

        mu = self.system.mu
        prox_r_N = self.prox_r_N
        prox_r_F = self.prox_r_F

        y1 = np.zeros_like(y0)

        ##############################
        # fixed-point update Signorini
        ##############################
        g_N = self.system.g_N(tn1, qn1)
        prox_arg = (prox_r_N / self.dt) * g_N - la_Nn1
        y1[: self.split_y[0]] = -prox_R0_nm(prox_arg)

        #############################
        # fixed-point update friction
        #############################
        gamma_F = self.system.gamma_F(tn1, qn1, un1)
        for i_N, i_F in enumerate(self.system.NF_connectivity):
            if len(i_F):
                y1[self.split_y[0] + np.array(i_F)] = -prox_sphere(
                    prox_r_F[i_N] * gamma_F[i_F] - la_Fn1[i_F],
                    mu[i_N] * la_Nn1[i_N],
                )

        return y1

    def solve(self):
        # lists storing output variables
        t = [self.tn]
        q = [self.qn]
        u = [self.un]
        q_dot = [self.dt * self.q_dotn]
        u_dot = [self.dt * self.u_dotn]
        P_c = [self.dt * self.la_cn]
        P_g = [self.dt * self.la_gn]
        P_gamma = [self.dt * self.la_gamman]
        P_N = [self.dt * self.la_Nn]
        P_F = [self.dt * self.la_Fn]
        mu_S = [self.dt * self.mu_Sn]

        n_iter_list = [0]
        errors = [0.0]

        # initial Jacobian
        i_newton = 0
        lu = splu(self.J_x(self.xn.copy(), self.yn.copy()))
        n_lu = 1

        pbar = tqdm(np.arange(self.t0, self.t1, self.dt))
        for _ in pbar:
            # only compute optimized proxparameters once per time step
            self.prox_r_N = self.system.prox_r_N(self.tn, self.qn)
            self.prox_r_F = self.system.prox_r_F(self.tn, self.qn)

            # perform a solver step
            tn1 = self.tn + self.dt

            # ###############
            # # smooth Newton
            # ###############
            # xn1, converged, error, n_iter, _ = fsolve(
            #     self.R_x,
            #     self.xn,
            #     jac=self.J_x,
            #     fun_args=(self.yn.copy(),),
            #     jac_args=(self.yn.copy(),),
            #     atol=self.atol,
            #     max_iter=self.max_iter,
            # )
            # yn1 = self.yn.copy()

            ########################
            # fixed-point iterations
            ########################
            # store old values
            x0 = self.xn.copy()
            y0 = self.yn.copy()

            # fixed-point loop
            xn1 = x0.copy()
            yn1 = y0.copy()
            # lu = splu(self.J_x(xn1, yn1))
            # n_lu += 1
            converged = False
            n_state = self.nx - self.nla_g - self.nla_gamma
            for n_iter in range(self.max_iter_fixed_point):
                # find proximal point
                yn1 = self.prox(xn1, yn1)

                # compute new residual and check convergence
                R_newton = self.R_x(xn1, yn1)
                error_newton = np.max(np.absolute(R_newton))
                converged_newton = error_newton < self.atol

                # Newton loop with inexact Jacobian
                i_newton = 0
                while (not converged_newton) and (i_newton < self.max_iter):
                    i_newton += 1
                    # compute new Jacobian if requested
                    if i_newton >= NEWTON_MAXITER:
                        lu = splu(self.J_x(xn1, yn1))
                        n_lu += 1
                        i_newton = 0

                    xn1 -= lu.solve(R_newton)
                    R_newton = self.R_x(xn1, yn1)
                    error_newton = np.max(np.absolute(R_newton))
                    converged_newton = error_newton < self.atol

                # # convergence percussions (note: only for reference, but
                # # useless for redundant contacts)
                # diff = yn1 - y0

                # convergence in smooth state (without Lagrange multipliers)
                diff = xn1[:n_state] - x0[:n_state]

                error = np.max(np.absolute(diff))

                converged = error < self.atol and converged_newton
                if converged:
                    break
                else:
                    # update values
                    x0 = xn1.copy()
                    y0 = yn1.copy()

            zn1 = np.concatenate((xn1, yn1))

            n_iter_list.append(n_iter)
            errors.append(error)

            # update progress bar
            pbar.set_description(
                f"t: {tn1:0.2e}s < {self.t1:0.2e}s; ||R||: {error:0.2e} ({n_iter}/{self.max_iter_fixed_point})"
            )

            # compute state
            (
                q_dotn1,
                u_dotn1,
                la_gn1,
                la_gamman1,
                la_cn1,
                mu_Sn1,
            ) = np.array_split(xn1, self.split_x)
            (
                la_Nn1,
                la_Fn1,
            ) = np.array_split(yn1, self.split_y)
            qn1 = self.qn + q_dotn1
            un1 = self.un + u_dotn1

            # modify converged quantities
            qn1, un1 = self.system.step_callback(tn1, qn1, un1)

            # store solution fields
            t.append(tn1)
            q.append(qn1)
            u.append(un1)
            q_dot.append(q_dotn1 / self.dt)
            u_dot.append(u_dotn1 / self.dt)
            P_g.append(la_gn1)
            P_gamma.append(la_gamman1)
            P_c.append(la_cn1)
            P_N.append(la_Nn1)
            P_F.append(la_Fn1)
            mu_S.append(mu_Sn1)

            # update local variables for accepted time step
            self.xn = xn1.copy()
            self.yn = yn1.copy()
            self.zn = zn1.copy()
            self.tn = tn1
            self.qn = qn1
            self.un = un1

        print("-" * 80)
        print("Solver summary:")
        print(
            f" - iterations: max = {max(n_iter_list)}, avg={sum(n_iter_list) / float(len(n_iter_list))}"
        )
        print(f" - errors: max = {max(errors)}, avg={sum(errors) / float(len(errors))}")
        print(f" - lu-decompositions: {n_lu}")
        print("-" * 80)

        # write solution
        return Solution(
            system=self.system,
            t=np.array(t),
            q=np.array(q),
            u=np.array(u),
            q_dot=np.array(q_dot),
            u_dot=np.array(u_dot),
            P_g=np.array(P_g),
            P_gamma=np.array(P_gamma),
            P_N=np.array(P_N),
            P_F=np.array(P_F),
            mu_S=np.array(mu_S),
            niter=np.array(n_iter_list),
        )
<<<<<<< HEAD


class BackwardEuler:
    def __init__(
        self,
        system,
        t1,
        dt,
        atol=1e-5,
        max_iter=10,
        jac=None,
        debug=False,
        debug_method="2-point",
        debug_tol=1e-6,
        alpha=1,
    ):
        self.system = system

        #######################################################################
        # integration time
        #######################################################################
        self.t0 = t0 = system.t0
        self.t1 = (
            t1 if t1 > t0 else ValueError("t1 must be larger than initial time t0.")
        )
        self.dt = dt

        #######################################################################
        # newton settings
        #######################################################################
        self.atol = atol
        self.max_iter = max_iter
        if jac is None:
            self.jac = self.J
        else:
            self.jac = jac

        if debug:
            self.jac = self.J_debug(debug_method, debug_tol)

        #######################################################################
        # dimensions
        #######################################################################
        self.nq = system.nq
        self.nu = system.nu
        self.nla_g = system.nla_g
        self.nla_gamma = system.nla_gamma
        self.nla_c = system.nla_c
        self.nla_N = system.nla_N
        self.nla_F = system.nla_F
        self.nla_S = self.system.nla_S
        self.ny = (
            self.nq
            + self.nu
            + self.nla_g
            + self.nla_gamma
            + self.nla_c
            + self.nla_N
            + self.nla_F
            + self.nla_S
        )
        self.split = np.cumsum(
            np.array(
                [
                    self.nq,
                    self.nu,
                    self.nla_g,
                    self.nla_gamma,
                    self.nla_c,
                    self.nla_N,
                    self.nla_F,
                ],
                dtype=int,
            )
        )

        #######################################################################
        # initial conditions
        #######################################################################
        self.tn = system.t0
        self.qn = system.q0
        self.un = system.u0
        self.q_dotn = system.q_dot0
        self.u_dotn = system.u_dot0
        self.la_gn = system.la_g0
        self.la_gamman = system.la_gamma0
        self.la_cn = system.la_c0
        self.la_Nn = system.la_N0
        self.la_Fn = system.la_F0
        self.mu_Sn = np.zeros(self.nla_S)

        #######################################################################
        # initial values
        #######################################################################
        self.yn = np.concatenate(
            (
                self.q_dotn,
                self.u_dotn,
                self.la_gn,
                self.la_gamman,
                self.la_cn,
                self.la_Nn,
                self.la_Fn,
                self.mu_Sn,
            )
        )

        # initialize index sets
        self.I_N = np.zeros(self.nla_N, dtype=bool)
        self.NF_connectivity = self.system.NF_connectivity
        self.prox_r_N = np.ones(self.nla_N)
        self.prox_r_F = np.ones(self.nla_F)
        self.alpha = alpha

    def R(self, yn1, update_index=False):
        tn, dt, qn, un = self.tn, self.dt, self.qn, self.un

        (
            q_dotn1,
            u_dotn1,
            la_gn1,
            la_gamman1,
            la_cn1,
            la_Nn1,
            la_Fn1,
            mu_Sn1,
        ) = np.array_split(yn1, self.split)
        tn1 = tn + dt
        qn1 = qn + dt * q_dotn1
        un1 = un + dt * u_dotn1

        ###################
        # evaluate residual
        ###################
        R = np.zeros_like(yn1)

        ####################
        # kinematic equation
        ####################
        g_S_q = self.system.g_S_q(tn1, qn1, scipy_matrix=csc_array)
        R[: self.split[0]] = (
            q_dotn1 - self.system.q_dot(tn1, qn1, un1) - g_S_q.T @ mu_Sn1
        )

        #####################
        # equations of motion
        #####################
        M = self.system.M(tn1, qn1, scipy_matrix=csr_matrix)
        W_N = self.system.W_N(tn1, qn1, scipy_matrix=csr_matrix)
        W_F = self.system.W_F(tn1, qn1, scipy_matrix=csr_matrix)
        R[self.split[0] : self.split[1]] = (
            M @ u_dotn1
            - self.system.h(tn1, qn1, un1)
            - self.system.W_g(tn1, qn1, scipy_matrix=csr_matrix) @ la_gn1
            - self.system.W_gamma(tn1, qn1, scipy_matrix=csr_matrix) @ la_gamman1
            - self.system.W_c(tn1, qn1, scipy_matrix=csr_matrix) @ la_cn1
            - W_N @ la_Nn1
            - W_F @ la_Fn1
        )

        #######################
        # bilateral constraints
        #######################
        R[self.split[1] : self.split[2]] = self.system.g(tn1, qn1)
        R[self.split[2] : self.split[3]] = self.system.gamma(tn1, qn1, un1)

        ############
        # compliance
        ############
        R[self.split[3] : self.split[4]] = self.system.c(tn1, qn1, un1, la_cn1)

        ###########
        # Signorini
        ###########
        g_Nn1 = self.system.g_N(tn1, qn1)
        prox_arg = g_Nn1 - self.prox_r_N * la_Nn1
        if update_index:
            self.I_N = prox_arg <= 0.0
            self.prox_r_N = prox_r(self.alpha, W_N[:, self.I_N], M)
            self.prox_r_F = prox_r(
                self.alpha,
                W_F[:, compute_I_F(self.I_N, self.system.NF_connectivity)],
                M,
            )

        R[self.split[4] : self.split[5]] = np.where(self.I_N, g_Nn1, la_Nn1)

        ##########
        # friction
        ##########
        prox_r_F = self.prox_r_F
        mu = self.system.mu
        gamma_F = self.system.gamma_F(tn1, qn1, un1)

        for i_N, i_F in enumerate(self.NF_connectivity):
            i_F = np.array(i_F)
            n_F = len(i_F)
            if n_F > 0:
                la_Ni = la_Nn1[i_N]
                la_Fi = la_Fn1[i_F]
                gamma_Fi = gamma_F[i_F]
                arg_F = prox_r_F[i_F] * gamma_Fi - la_Fi
                mui = mu[i_N]
                radius = mui * la_Ni
                norm_arg_F = np.linalg.norm(arg_F)

                if norm_arg_F < radius:
                    R[self.split[5] + i_F] = gamma_Fi
                else:
                    if norm_arg_F > 0:
                        R[self.split[5] + i_F] = la_Fi + radius * arg_F / norm_arg_F
                    else:
                        R[self.split[5] + i_F] = la_Fi + radius * arg_F

        R[self.split[6] :] = self.system.g_S(tn1, qn1)

        return R

    def J(self, yn1, *args, **kwargs):
        tn, dt, qn, un = self.tn, self.dt, self.qn, self.un

        (
            q_dotn1,
            u_dotn1,
            la_gn1,
            la_gamman1,
            la_cn1,
            la_Nn1,
            la_Fn1,
            mu_Sn1,
        ) = np.array_split(yn1, self.split)
        tn1 = tn + dt
        qn1 = qn + dt * q_dotn1
        un1 = un + dt * u_dotn1

        ####################
        # kinematic equation
        ####################
        Rq_dot_q_dot = eye(self.nq) - dt * (
            self.system.q_dot_q(tn1, qn1, un1)
            + self.system.g_S_q_T_mu_q(tn1, qn1, mu_Sn1)
        )
        Rq_dot_u_dot = -dt * self.system.q_dot_u(tn1, qn1, un1)
        g_S_q = self.system.g_S_q(tn1, qn1)

        ########################
        # equations of motion (1)
        ########################
        M = self.system.M(tn1, qn1)
        W_g = self.system.W_g(tn1, qn1)
        W_gamma = self.system.W_gamma(tn1, qn1)
        W_c = self.system.W_c(tn1, qn1)
        W_N = self.system.W_N(tn1, qn1)
        W_F = self.system.W_F(tn1, qn1)

        Ru_dot_q_dot = dt * (
            self.system.Mu_q(tn1, qn1, un1)
            - self.system.h_q(tn1, qn1, un1)
            - self.system.Wla_g_q(tn1, qn1, la_gn1)
            - self.system.Wla_gamma_q(tn1, qn1, la_gamman1)
            - self.system.Wla_c_q(tn1, qn1, la_cn1)
            - self.system.Wla_N_q(tn1, qn1, la_Nn1)
            - self.system.Wla_F_q(tn1, qn1, la_Fn1)
        )
        Ru_dot_u_dot = M - dt * self.system.h_u(tn1, qn1, un1)

        #######################
        # bilateral constraints
        #######################
        Rla_g_q_dot = dt * self.system.g_q(tn1, qn1)
        Rla_gamma_q_dot = dt * self.system.gamma_q(tn1, qn1, un1)
        Rla_gamma_u_dot = dt * self.system.gamma_u(tn1, qn1, un1)

        ############
        # compliance
        ############
        # R[self.split[3] : self.split[4]] = self.system.c(tn1, qn1, un1, la_cn1)
        Rla_c_q_dot = dt * self.system.c_q(tn1, qn1, un1, la_cn1)
        Rla_c_u_dot = dt * self.system.c_u(tn1, qn1, un1, la_cn1)
        Rla_c_la_c = self.system.c_la_c(tn1, qn1, un1, la_cn1)

        ###########
        # Signorini
        ###########
        if np.any(self.I_N):
            # note: csr_array is best for row slicing, see
            # (https://docs.scipy.org/doc/scipy/reference/generated/scipy.sparse.csr_array.html#scipy.sparse.csr_array)
            # g_N_q_dot = dt * self.system.g_N_q(tn1, qn1, scipy_matrix=csr_array)
            # note: csr_matrix is required for sparse slicing - not supported by csr_array yet
            g_N_q_dot = dt * self.system.g_N_q(tn1, qn1, scipy_matrix=csr_matrix)

        Rla_N_q_dot = CooMatrix((self.nla_N, self.nq))
        Rla_N_la_N = CooMatrix((self.nla_N, self.nla_N))
        for i in range(self.nla_N):
            if self.I_N[i]:
                Rla_N_q_dot[i, :] = g_N_q_dot[i]
            else:
                Rla_N_la_N[i, i] = 1.0

        ##############################
        # friction and tangent impacts
        ##############################
        mu = self.system.mu
        prox_r_F = self.prox_r_F
        gamma_F = self.system.gamma_F(tn1, qn1, un1)

        # note: csr_array is best for row slicing, see
        # (https://docs.scipy.org/doc/scipy/reference/generated/scipy.sparse.csr_array.html#scipy.sparse.csr_array)
        gamma_F_q = self.system.gamma_F_q(tn1, qn1, un1, scipy_matrix=csr_array)

        # note: we use csc_array sicne its transpose is a csr_array that is best for row slicing, see,
        # (https://docs.scipy.org/doc/scipy/reference/generated/scipy.sparse.csr_array.html#scipy.sparse.csr_array)
        gamma_F_u = self.system.W_F(tn1, qn1, scipy_matrix=csc_array).T

        Rla_F_q = CooMatrix((self.nla_F, self.nq))
        Rla_F_u = CooMatrix((self.nla_F, self.nu))
        Rla_F_la_N = CooMatrix((self.nla_F, self.nla_N))
        Rla_F_la_F = CooMatrix((self.nla_F, self.nla_F))

        for i_N, i_F in enumerate(self.NF_connectivity):
            i_F = np.array(i_F)
            n_F = len(i_F)
            if n_F > 0:
                la_Ni = la_Nn1[i_N]
                la_Fi = la_Fn1[i_F]
                gamma_Fi = gamma_F[i_F]
                arg_F = prox_r_F[i_F] * gamma_Fi - la_Fi
                mui = mu[i_N]
                radius = mui * la_Ni
                norm_arg_F = np.linalg.norm(arg_F)

                if norm_arg_F < radius:
                    Rla_F_q[i_F, :] = gamma_F_q[i_F]
                    Rla_F_u[i_F, :] = gamma_F_u[i_F]
                else:
                    if norm_arg_F > 0:
                        slip_dir = arg_F / norm_arg_F
                        factor = (
                            np.eye(n_F) - np.outer(slip_dir, slip_dir)
                        ) / norm_arg_F
                        Rla_F_q[i_F, :] = (
                            radius * factor @ diags(prox_r_F[i_F]) @ gamma_F_q[i_F]
                        )
                        Rla_F_u[i_F, :] = (
                            radius * factor @ diags(prox_r_F[i_F]) @ gamma_F_u[i_F]
                        )
                        Rla_F_la_N[i_F, i_N] = mui * slip_dir
                        Rla_F_la_F[i_F, i_F] = np.eye(n_F) - radius * factor
                    else:
                        slip_dir = arg_F
                        Rla_F_q[i_F, :] = radius * diags(prox_r_F[i_F]) @ gamma_F_q[i_F]
                        Rla_F_u[i_F, :] = radius * diags(prox_r_F[i_F]) @ gamma_F_u[i_F]
                        Rla_F_la_N[i_F, i_N] = mui * slip_dir
                        Rla_F_la_F[i_F, i_F] = (1 - radius) * eye(n_F)

        Rla_N_q_dot = Rla_N_q_dot.tocoo()
        Rla_N_la_N = Rla_N_la_N.tocoo()
        Rla_F_q = Rla_F_q.tocoo()
        Rla_F_u = Rla_F_u.tocoo()
        Rla_F_la_N = Rla_F_la_N.tocoo()
        Rla_F_la_F = Rla_F_la_F.tocoo()

        # fmt: off
        J = bmat(
            [
                [   Rq_dot_q_dot,    Rq_dot_u_dot, None,     None,       None,       None,       None, -g_S_q.T],
                [   Ru_dot_q_dot,    Ru_dot_u_dot, -W_g, -W_gamma,       -W_c,       -W_N,       -W_F,     None],
                [    Rla_g_q_dot,            None, None,     None,       None,       None,       None,     None],
                [Rla_gamma_q_dot, Rla_gamma_u_dot, None,     None,       None,       None,       None,     None],
                [    Rla_c_q_dot,     Rla_c_u_dot, None,     None, Rla_c_la_c,       None,       None,     None],
                [    Rla_N_q_dot,            None, None,     None,       None, Rla_N_la_N,       None,     None],
                [   dt * Rla_F_q,    dt * Rla_F_u, None,     None,       None, Rla_F_la_N, Rla_F_la_F,     None],
                [     dt * g_S_q,            None, None,     None,       None,       None,       None,     None],
            ],
            format="csr",
        )
        # fmt: on

        return J

    def J_debug(self, method, tol):
        def J(yn1, *args, self=self, **kwargs):
            J = self.J(yn1, *args, **kwargs)
            J_num = csr_matrix(approx_fprime(yn1, self.R, method=method, eps=tol))

            diff = (J - J_num).toarray()
            # TODO: compute all diffs for the blocks and print matrix with the blockwise errors

            # diff = diff[:self.split[0]]
            # diff = diff[self.split[0] : self.split[1]]
            # diff = diff[self.split[0]:self.split[1], : self.split[0]]
            # diff = diff[self.split[0] : self.split[1], self.split[0] :]
            # diff = diff[self.split[1]:self.split[2]]
            # diff = diff[self.split[2]:self.split[3]]
            # diff = diff[self.split[3]:self.split[4]]
            # diff = diff[self.split[4] : self.split[5]]
            # diff = diff[self.split[4] : self.split[5], : self.split[0]]
            # diff = diff[self.split[4] : self.split[5], self.split[0] : self.split[1]]
            # diff = diff[self.split[5] :]
            error = np.linalg.norm(diff)
            if error > 10 * tol:
                print(f"error J: {error}")

            return J_num

        return J

    def solve(self):
        # lists storing output variables
        t = [self.tn]
        q = [self.qn]
        u = [self.un]
        q_dot = [self.q_dotn]
        u_dot = [self.u_dotn]
        P_c = [self.dt * self.la_cn]
        P_g = [self.dt * self.la_gn]
        P_gamma = [self.dt * self.la_gamman]
        P_N = [self.dt * self.la_Nn]
        P_F = [self.dt * self.la_Fn]
        mu_S = [self.mu_Sn]

        n_iter_list = [0]

        pbar = tqdm(np.arange(self.t0, self.t1, self.dt))
        for _ in pbar:
            # # only compute optimized proxparameters once per time step
            # self.prox_r_N = self.system.prox_r_N(self.tn, self.qn)
            # self.prox_r_F = self.system.prox_r_F(self.tn, self.qn)

            # perform a solver step
            tn1 = self.tn + self.dt

            yn1, converged, error, n_iter, _ = fsolve(
                self.R,
                self.yn,
                jac=self.jac,
                fun_args=(True,),
                jac_args=(False,),
                atol=self.atol,
                max_iter=self.max_iter,
            )

            n_iter_list.append(n_iter)

            # update progress bar and check convergence
            pbar.set_description(
                f"t: {tn1:0.2e}s < {self.t1:0.2e}s; ||R||: {error:0.2e} ({n_iter}/{self.max_iter})"
            )
            if not converged:
                print(
                    f"internal Newton-Raphson method not converged after {n_iter} steps with error: {error:.5e}"
                )

                break

            (
                q_dotn1,
                u_dotn1,
                la_gn1,
                la_gamman1,
                la_cn1,
                la_Nn1,
                la_Fn1,
                mu_Sn1,
            ) = np.array_split(yn1, self.split)

            qn1 = self.qn + self.dt * q_dotn1
            un1 = self.un + self.dt * u_dotn1

            # modify converged quantities
            qn1, un1 = self.system.step_callback(tn1, qn1, un1)

            # store solution fields
            t.append(tn1)
            q.append(qn1)
            u.append(un1)
            q_dot.append(q_dotn1)
            u_dot.append(u_dotn1)
            P_g.append(self.dt * la_gn1)
            P_gamma.append(self.dt * la_gamman1)
            P_c.append(self.dt * la_cn1)
            P_N.append(self.dt * la_Nn1)
            P_F.append(self.dt * la_Fn1)
            mu_S.append(mu_Sn1)

            # update local variables for accepted time step
            self.yn = yn1.copy()
            self.tn = tn1
            self.qn = qn1
            self.un = un1

        # write solution
        return Solution(
            system=self.system,
            t=np.array(t),
            q=np.array(q),
            u=np.array(u),
            q_dot=np.array(q_dot),
            u_dot=np.array(u_dot),
            P_g=np.array(P_g),
            P_gamma=np.array(P_gamma),
            P_N=np.array(P_N),
            P_F=np.array(P_F),
            mu_S=np.array(mu_S),
            niter=np.array(n_iter_list),
        )


# BackwardEuler = BackwardEulerFixedPoint
=======
>>>>>>> 0abeb837
<|MERGE_RESOLUTION|>--- conflicted
+++ resolved
@@ -481,515 +481,3 @@
             mu_S=np.array(mu_S),
             niter=np.array(n_iter_list),
         )
-<<<<<<< HEAD
-
-
-class BackwardEuler:
-    def __init__(
-        self,
-        system,
-        t1,
-        dt,
-        atol=1e-5,
-        max_iter=10,
-        jac=None,
-        debug=False,
-        debug_method="2-point",
-        debug_tol=1e-6,
-        alpha=1,
-    ):
-        self.system = system
-
-        #######################################################################
-        # integration time
-        #######################################################################
-        self.t0 = t0 = system.t0
-        self.t1 = (
-            t1 if t1 > t0 else ValueError("t1 must be larger than initial time t0.")
-        )
-        self.dt = dt
-
-        #######################################################################
-        # newton settings
-        #######################################################################
-        self.atol = atol
-        self.max_iter = max_iter
-        if jac is None:
-            self.jac = self.J
-        else:
-            self.jac = jac
-
-        if debug:
-            self.jac = self.J_debug(debug_method, debug_tol)
-
-        #######################################################################
-        # dimensions
-        #######################################################################
-        self.nq = system.nq
-        self.nu = system.nu
-        self.nla_g = system.nla_g
-        self.nla_gamma = system.nla_gamma
-        self.nla_c = system.nla_c
-        self.nla_N = system.nla_N
-        self.nla_F = system.nla_F
-        self.nla_S = self.system.nla_S
-        self.ny = (
-            self.nq
-            + self.nu
-            + self.nla_g
-            + self.nla_gamma
-            + self.nla_c
-            + self.nla_N
-            + self.nla_F
-            + self.nla_S
-        )
-        self.split = np.cumsum(
-            np.array(
-                [
-                    self.nq,
-                    self.nu,
-                    self.nla_g,
-                    self.nla_gamma,
-                    self.nla_c,
-                    self.nla_N,
-                    self.nla_F,
-                ],
-                dtype=int,
-            )
-        )
-
-        #######################################################################
-        # initial conditions
-        #######################################################################
-        self.tn = system.t0
-        self.qn = system.q0
-        self.un = system.u0
-        self.q_dotn = system.q_dot0
-        self.u_dotn = system.u_dot0
-        self.la_gn = system.la_g0
-        self.la_gamman = system.la_gamma0
-        self.la_cn = system.la_c0
-        self.la_Nn = system.la_N0
-        self.la_Fn = system.la_F0
-        self.mu_Sn = np.zeros(self.nla_S)
-
-        #######################################################################
-        # initial values
-        #######################################################################
-        self.yn = np.concatenate(
-            (
-                self.q_dotn,
-                self.u_dotn,
-                self.la_gn,
-                self.la_gamman,
-                self.la_cn,
-                self.la_Nn,
-                self.la_Fn,
-                self.mu_Sn,
-            )
-        )
-
-        # initialize index sets
-        self.I_N = np.zeros(self.nla_N, dtype=bool)
-        self.NF_connectivity = self.system.NF_connectivity
-        self.prox_r_N = np.ones(self.nla_N)
-        self.prox_r_F = np.ones(self.nla_F)
-        self.alpha = alpha
-
-    def R(self, yn1, update_index=False):
-        tn, dt, qn, un = self.tn, self.dt, self.qn, self.un
-
-        (
-            q_dotn1,
-            u_dotn1,
-            la_gn1,
-            la_gamman1,
-            la_cn1,
-            la_Nn1,
-            la_Fn1,
-            mu_Sn1,
-        ) = np.array_split(yn1, self.split)
-        tn1 = tn + dt
-        qn1 = qn + dt * q_dotn1
-        un1 = un + dt * u_dotn1
-
-        ###################
-        # evaluate residual
-        ###################
-        R = np.zeros_like(yn1)
-
-        ####################
-        # kinematic equation
-        ####################
-        g_S_q = self.system.g_S_q(tn1, qn1, scipy_matrix=csc_array)
-        R[: self.split[0]] = (
-            q_dotn1 - self.system.q_dot(tn1, qn1, un1) - g_S_q.T @ mu_Sn1
-        )
-
-        #####################
-        # equations of motion
-        #####################
-        M = self.system.M(tn1, qn1, scipy_matrix=csr_matrix)
-        W_N = self.system.W_N(tn1, qn1, scipy_matrix=csr_matrix)
-        W_F = self.system.W_F(tn1, qn1, scipy_matrix=csr_matrix)
-        R[self.split[0] : self.split[1]] = (
-            M @ u_dotn1
-            - self.system.h(tn1, qn1, un1)
-            - self.system.W_g(tn1, qn1, scipy_matrix=csr_matrix) @ la_gn1
-            - self.system.W_gamma(tn1, qn1, scipy_matrix=csr_matrix) @ la_gamman1
-            - self.system.W_c(tn1, qn1, scipy_matrix=csr_matrix) @ la_cn1
-            - W_N @ la_Nn1
-            - W_F @ la_Fn1
-        )
-
-        #######################
-        # bilateral constraints
-        #######################
-        R[self.split[1] : self.split[2]] = self.system.g(tn1, qn1)
-        R[self.split[2] : self.split[3]] = self.system.gamma(tn1, qn1, un1)
-
-        ############
-        # compliance
-        ############
-        R[self.split[3] : self.split[4]] = self.system.c(tn1, qn1, un1, la_cn1)
-
-        ###########
-        # Signorini
-        ###########
-        g_Nn1 = self.system.g_N(tn1, qn1)
-        prox_arg = g_Nn1 - self.prox_r_N * la_Nn1
-        if update_index:
-            self.I_N = prox_arg <= 0.0
-            self.prox_r_N = prox_r(self.alpha, W_N[:, self.I_N], M)
-            self.prox_r_F = prox_r(
-                self.alpha,
-                W_F[:, compute_I_F(self.I_N, self.system.NF_connectivity)],
-                M,
-            )
-
-        R[self.split[4] : self.split[5]] = np.where(self.I_N, g_Nn1, la_Nn1)
-
-        ##########
-        # friction
-        ##########
-        prox_r_F = self.prox_r_F
-        mu = self.system.mu
-        gamma_F = self.system.gamma_F(tn1, qn1, un1)
-
-        for i_N, i_F in enumerate(self.NF_connectivity):
-            i_F = np.array(i_F)
-            n_F = len(i_F)
-            if n_F > 0:
-                la_Ni = la_Nn1[i_N]
-                la_Fi = la_Fn1[i_F]
-                gamma_Fi = gamma_F[i_F]
-                arg_F = prox_r_F[i_F] * gamma_Fi - la_Fi
-                mui = mu[i_N]
-                radius = mui * la_Ni
-                norm_arg_F = np.linalg.norm(arg_F)
-
-                if norm_arg_F < radius:
-                    R[self.split[5] + i_F] = gamma_Fi
-                else:
-                    if norm_arg_F > 0:
-                        R[self.split[5] + i_F] = la_Fi + radius * arg_F / norm_arg_F
-                    else:
-                        R[self.split[5] + i_F] = la_Fi + radius * arg_F
-
-        R[self.split[6] :] = self.system.g_S(tn1, qn1)
-
-        return R
-
-    def J(self, yn1, *args, **kwargs):
-        tn, dt, qn, un = self.tn, self.dt, self.qn, self.un
-
-        (
-            q_dotn1,
-            u_dotn1,
-            la_gn1,
-            la_gamman1,
-            la_cn1,
-            la_Nn1,
-            la_Fn1,
-            mu_Sn1,
-        ) = np.array_split(yn1, self.split)
-        tn1 = tn + dt
-        qn1 = qn + dt * q_dotn1
-        un1 = un + dt * u_dotn1
-
-        ####################
-        # kinematic equation
-        ####################
-        Rq_dot_q_dot = eye(self.nq) - dt * (
-            self.system.q_dot_q(tn1, qn1, un1)
-            + self.system.g_S_q_T_mu_q(tn1, qn1, mu_Sn1)
-        )
-        Rq_dot_u_dot = -dt * self.system.q_dot_u(tn1, qn1, un1)
-        g_S_q = self.system.g_S_q(tn1, qn1)
-
-        ########################
-        # equations of motion (1)
-        ########################
-        M = self.system.M(tn1, qn1)
-        W_g = self.system.W_g(tn1, qn1)
-        W_gamma = self.system.W_gamma(tn1, qn1)
-        W_c = self.system.W_c(tn1, qn1)
-        W_N = self.system.W_N(tn1, qn1)
-        W_F = self.system.W_F(tn1, qn1)
-
-        Ru_dot_q_dot = dt * (
-            self.system.Mu_q(tn1, qn1, un1)
-            - self.system.h_q(tn1, qn1, un1)
-            - self.system.Wla_g_q(tn1, qn1, la_gn1)
-            - self.system.Wla_gamma_q(tn1, qn1, la_gamman1)
-            - self.system.Wla_c_q(tn1, qn1, la_cn1)
-            - self.system.Wla_N_q(tn1, qn1, la_Nn1)
-            - self.system.Wla_F_q(tn1, qn1, la_Fn1)
-        )
-        Ru_dot_u_dot = M - dt * self.system.h_u(tn1, qn1, un1)
-
-        #######################
-        # bilateral constraints
-        #######################
-        Rla_g_q_dot = dt * self.system.g_q(tn1, qn1)
-        Rla_gamma_q_dot = dt * self.system.gamma_q(tn1, qn1, un1)
-        Rla_gamma_u_dot = dt * self.system.gamma_u(tn1, qn1, un1)
-
-        ############
-        # compliance
-        ############
-        # R[self.split[3] : self.split[4]] = self.system.c(tn1, qn1, un1, la_cn1)
-        Rla_c_q_dot = dt * self.system.c_q(tn1, qn1, un1, la_cn1)
-        Rla_c_u_dot = dt * self.system.c_u(tn1, qn1, un1, la_cn1)
-        Rla_c_la_c = self.system.c_la_c(tn1, qn1, un1, la_cn1)
-
-        ###########
-        # Signorini
-        ###########
-        if np.any(self.I_N):
-            # note: csr_array is best for row slicing, see
-            # (https://docs.scipy.org/doc/scipy/reference/generated/scipy.sparse.csr_array.html#scipy.sparse.csr_array)
-            # g_N_q_dot = dt * self.system.g_N_q(tn1, qn1, scipy_matrix=csr_array)
-            # note: csr_matrix is required for sparse slicing - not supported by csr_array yet
-            g_N_q_dot = dt * self.system.g_N_q(tn1, qn1, scipy_matrix=csr_matrix)
-
-        Rla_N_q_dot = CooMatrix((self.nla_N, self.nq))
-        Rla_N_la_N = CooMatrix((self.nla_N, self.nla_N))
-        for i in range(self.nla_N):
-            if self.I_N[i]:
-                Rla_N_q_dot[i, :] = g_N_q_dot[i]
-            else:
-                Rla_N_la_N[i, i] = 1.0
-
-        ##############################
-        # friction and tangent impacts
-        ##############################
-        mu = self.system.mu
-        prox_r_F = self.prox_r_F
-        gamma_F = self.system.gamma_F(tn1, qn1, un1)
-
-        # note: csr_array is best for row slicing, see
-        # (https://docs.scipy.org/doc/scipy/reference/generated/scipy.sparse.csr_array.html#scipy.sparse.csr_array)
-        gamma_F_q = self.system.gamma_F_q(tn1, qn1, un1, scipy_matrix=csr_array)
-
-        # note: we use csc_array sicne its transpose is a csr_array that is best for row slicing, see,
-        # (https://docs.scipy.org/doc/scipy/reference/generated/scipy.sparse.csr_array.html#scipy.sparse.csr_array)
-        gamma_F_u = self.system.W_F(tn1, qn1, scipy_matrix=csc_array).T
-
-        Rla_F_q = CooMatrix((self.nla_F, self.nq))
-        Rla_F_u = CooMatrix((self.nla_F, self.nu))
-        Rla_F_la_N = CooMatrix((self.nla_F, self.nla_N))
-        Rla_F_la_F = CooMatrix((self.nla_F, self.nla_F))
-
-        for i_N, i_F in enumerate(self.NF_connectivity):
-            i_F = np.array(i_F)
-            n_F = len(i_F)
-            if n_F > 0:
-                la_Ni = la_Nn1[i_N]
-                la_Fi = la_Fn1[i_F]
-                gamma_Fi = gamma_F[i_F]
-                arg_F = prox_r_F[i_F] * gamma_Fi - la_Fi
-                mui = mu[i_N]
-                radius = mui * la_Ni
-                norm_arg_F = np.linalg.norm(arg_F)
-
-                if norm_arg_F < radius:
-                    Rla_F_q[i_F, :] = gamma_F_q[i_F]
-                    Rla_F_u[i_F, :] = gamma_F_u[i_F]
-                else:
-                    if norm_arg_F > 0:
-                        slip_dir = arg_F / norm_arg_F
-                        factor = (
-                            np.eye(n_F) - np.outer(slip_dir, slip_dir)
-                        ) / norm_arg_F
-                        Rla_F_q[i_F, :] = (
-                            radius * factor @ diags(prox_r_F[i_F]) @ gamma_F_q[i_F]
-                        )
-                        Rla_F_u[i_F, :] = (
-                            radius * factor @ diags(prox_r_F[i_F]) @ gamma_F_u[i_F]
-                        )
-                        Rla_F_la_N[i_F, i_N] = mui * slip_dir
-                        Rla_F_la_F[i_F, i_F] = np.eye(n_F) - radius * factor
-                    else:
-                        slip_dir = arg_F
-                        Rla_F_q[i_F, :] = radius * diags(prox_r_F[i_F]) @ gamma_F_q[i_F]
-                        Rla_F_u[i_F, :] = radius * diags(prox_r_F[i_F]) @ gamma_F_u[i_F]
-                        Rla_F_la_N[i_F, i_N] = mui * slip_dir
-                        Rla_F_la_F[i_F, i_F] = (1 - radius) * eye(n_F)
-
-        Rla_N_q_dot = Rla_N_q_dot.tocoo()
-        Rla_N_la_N = Rla_N_la_N.tocoo()
-        Rla_F_q = Rla_F_q.tocoo()
-        Rla_F_u = Rla_F_u.tocoo()
-        Rla_F_la_N = Rla_F_la_N.tocoo()
-        Rla_F_la_F = Rla_F_la_F.tocoo()
-
-        # fmt: off
-        J = bmat(
-            [
-                [   Rq_dot_q_dot,    Rq_dot_u_dot, None,     None,       None,       None,       None, -g_S_q.T],
-                [   Ru_dot_q_dot,    Ru_dot_u_dot, -W_g, -W_gamma,       -W_c,       -W_N,       -W_F,     None],
-                [    Rla_g_q_dot,            None, None,     None,       None,       None,       None,     None],
-                [Rla_gamma_q_dot, Rla_gamma_u_dot, None,     None,       None,       None,       None,     None],
-                [    Rla_c_q_dot,     Rla_c_u_dot, None,     None, Rla_c_la_c,       None,       None,     None],
-                [    Rla_N_q_dot,            None, None,     None,       None, Rla_N_la_N,       None,     None],
-                [   dt * Rla_F_q,    dt * Rla_F_u, None,     None,       None, Rla_F_la_N, Rla_F_la_F,     None],
-                [     dt * g_S_q,            None, None,     None,       None,       None,       None,     None],
-            ],
-            format="csr",
-        )
-        # fmt: on
-
-        return J
-
-    def J_debug(self, method, tol):
-        def J(yn1, *args, self=self, **kwargs):
-            J = self.J(yn1, *args, **kwargs)
-            J_num = csr_matrix(approx_fprime(yn1, self.R, method=method, eps=tol))
-
-            diff = (J - J_num).toarray()
-            # TODO: compute all diffs for the blocks and print matrix with the blockwise errors
-
-            # diff = diff[:self.split[0]]
-            # diff = diff[self.split[0] : self.split[1]]
-            # diff = diff[self.split[0]:self.split[1], : self.split[0]]
-            # diff = diff[self.split[0] : self.split[1], self.split[0] :]
-            # diff = diff[self.split[1]:self.split[2]]
-            # diff = diff[self.split[2]:self.split[3]]
-            # diff = diff[self.split[3]:self.split[4]]
-            # diff = diff[self.split[4] : self.split[5]]
-            # diff = diff[self.split[4] : self.split[5], : self.split[0]]
-            # diff = diff[self.split[4] : self.split[5], self.split[0] : self.split[1]]
-            # diff = diff[self.split[5] :]
-            error = np.linalg.norm(diff)
-            if error > 10 * tol:
-                print(f"error J: {error}")
-
-            return J_num
-
-        return J
-
-    def solve(self):
-        # lists storing output variables
-        t = [self.tn]
-        q = [self.qn]
-        u = [self.un]
-        q_dot = [self.q_dotn]
-        u_dot = [self.u_dotn]
-        P_c = [self.dt * self.la_cn]
-        P_g = [self.dt * self.la_gn]
-        P_gamma = [self.dt * self.la_gamman]
-        P_N = [self.dt * self.la_Nn]
-        P_F = [self.dt * self.la_Fn]
-        mu_S = [self.mu_Sn]
-
-        n_iter_list = [0]
-
-        pbar = tqdm(np.arange(self.t0, self.t1, self.dt))
-        for _ in pbar:
-            # # only compute optimized proxparameters once per time step
-            # self.prox_r_N = self.system.prox_r_N(self.tn, self.qn)
-            # self.prox_r_F = self.system.prox_r_F(self.tn, self.qn)
-
-            # perform a solver step
-            tn1 = self.tn + self.dt
-
-            yn1, converged, error, n_iter, _ = fsolve(
-                self.R,
-                self.yn,
-                jac=self.jac,
-                fun_args=(True,),
-                jac_args=(False,),
-                atol=self.atol,
-                max_iter=self.max_iter,
-            )
-
-            n_iter_list.append(n_iter)
-
-            # update progress bar and check convergence
-            pbar.set_description(
-                f"t: {tn1:0.2e}s < {self.t1:0.2e}s; ||R||: {error:0.2e} ({n_iter}/{self.max_iter})"
-            )
-            if not converged:
-                print(
-                    f"internal Newton-Raphson method not converged after {n_iter} steps with error: {error:.5e}"
-                )
-
-                break
-
-            (
-                q_dotn1,
-                u_dotn1,
-                la_gn1,
-                la_gamman1,
-                la_cn1,
-                la_Nn1,
-                la_Fn1,
-                mu_Sn1,
-            ) = np.array_split(yn1, self.split)
-
-            qn1 = self.qn + self.dt * q_dotn1
-            un1 = self.un + self.dt * u_dotn1
-
-            # modify converged quantities
-            qn1, un1 = self.system.step_callback(tn1, qn1, un1)
-
-            # store solution fields
-            t.append(tn1)
-            q.append(qn1)
-            u.append(un1)
-            q_dot.append(q_dotn1)
-            u_dot.append(u_dotn1)
-            P_g.append(self.dt * la_gn1)
-            P_gamma.append(self.dt * la_gamman1)
-            P_c.append(self.dt * la_cn1)
-            P_N.append(self.dt * la_Nn1)
-            P_F.append(self.dt * la_Fn1)
-            mu_S.append(mu_Sn1)
-
-            # update local variables for accepted time step
-            self.yn = yn1.copy()
-            self.tn = tn1
-            self.qn = qn1
-            self.un = un1
-
-        # write solution
-        return Solution(
-            system=self.system,
-            t=np.array(t),
-            q=np.array(q),
-            u=np.array(u),
-            q_dot=np.array(q_dot),
-            u_dot=np.array(u_dot),
-            P_g=np.array(P_g),
-            P_gamma=np.array(P_gamma),
-            P_N=np.array(P_N),
-            P_F=np.array(P_F),
-            mu_S=np.array(mu_S),
-            niter=np.array(n_iter_list),
-        )
-
-
-# BackwardEuler = BackwardEulerFixedPoint
-=======
->>>>>>> 0abeb837
