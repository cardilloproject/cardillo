--- conflicted
+++ resolved
@@ -12,17 +12,6 @@
         self.r_OB = r_OB
         
     def assembler_callback(self):
-<<<<<<< HEAD
-=======
-
-        r_OS1 = self.subsystem1.r_OP(self.subsystem1.t0, self.subsystem1.q0, self.frame_ID1)
-        A_IK1 = self.subsystem1.A_IK(self.subsystem1.t0, self.subsystem1.q0, self.frame_ID1)
-        r_OS2 = self.subsystem2.r_OP(self.subsystem2.t0, self.subsystem2.q0, self.frame_ID2)
-        A_IK2 = self.subsystem2.A_IK(self.subsystem2.t0, self.subsystem2.q0, self.frame_ID2)
-        K_r_SP1 = A_IK1.T @ (self.r_OB - r_OS1)
-        K_r_SP2 = A_IK2.T @ (self.r_OB - r_OS2)
-
->>>>>>> 83c93817
         self.qDOF1 = self.subsystem1.qDOF_P(self.frame_ID1)
         self.qDOF2 = self.subsystem2.qDOF_P(self.frame_ID2)
         self.qDOF = np.concatenate([self.qDOF1, self.qDOF2])
@@ -38,7 +27,7 @@
         self.nu = self.nu1 + self.nu2
 
         nq1 = self.nq1
-<<<<<<< HEAD
+        nu1 = self.nu1
 
         r_OS1 = self.subsystem1.r_OP(self.subsystem1.t0, self.subsystem1.q0[self.qDOF1], self.frame_ID1)
         if hasattr(self.subsystem1, 'A_IK'):
@@ -56,33 +45,17 @@
 
         self.r_OP1 = lambda t, q: self.subsystem1.r_OP(t, q[:nq1], self.frame_ID1, K_r_SP1)
         self.r_OP1_q = lambda t, q: self.subsystem1.r_OP_q(t, q[:nq1], self.frame_ID1, K_r_SP1)
-=======
-        nu1 = self.nu1
-
-        self.r_OP1 = lambda t, q: self.subsystem1.r_OP(t, q[:nq1], self.frame_ID1, K_r_SP1)
-        # self.r_OP1_t = lambda t, q: self.subsystem1.r_OP_t(t, q, self.frame_ID1, K_r_SP1)
-        self.r_OP1_q = lambda t, q: self.subsystem1.r_OP_q(t, q[:nq1], self.frame_ID1, K_r_SP1)
         self.v_P1 = lambda t, q, u: self.subsystem1.v_P(t, q[:nq1], u[:nu1], self.frame_ID1, K_r_SP1)
->>>>>>> 83c93817
         self.J_P1 = lambda t, q: self.subsystem1.J_P(t, q[:nq1], self.frame_ID1, K_r_SP1)
         self.J_P1_q = lambda t, q: self.subsystem1.J_P_q(t, q[:nq1], self.frame_ID1, K_r_SP1)
 
         self.r_OP2 = lambda t, q: self.subsystem2.r_OP(t, q[nq1:], self.frame_ID2, K_r_SP2)
-<<<<<<< HEAD
-        self.r_OP2_q = lambda t, q: self.subsystem2.r_OP_q(t, q[nq1:], self.frame_ID2, K_r_SP2)
-=======
-        # self.r_OP2_t = lambda t, q: self.subsystem2.r_OP_t(t, q, self.frame_ID2, K_r_SP2)
         self.r_OP2_q = lambda t, q: self.subsystem2.r_OP_q(t, q[nq1:], self.frame_ID2, K_r_SP2)
         self.v_P2 = lambda t, q, u: self.subsystem2.v_P(t, q[nq1:], u[nu1:], self.frame_ID2, K_r_SP2)
->>>>>>> 83c93817
         self.J_P2 = lambda t, q: self.subsystem2.J_P(t, q[nq1:], self.frame_ID2, K_r_SP2)
         self.J_P2_q = lambda t, q: self.subsystem2.J_P_q(t, q[nq1:], self.frame_ID2, K_r_SP2)
         
     def g(self, t, q):
-<<<<<<< HEAD
-=======
-        nq1 = self.nq1
->>>>>>> 83c93817
         r_OP1 = self.r_OP1(t, q) 
         r_OP2 = self.r_OP2(t, q)
         return r_OP2 - r_OP1
