--- conflicted
+++ resolved
@@ -10,10 +10,8 @@
     BackwardEuler,
     NonsmoothGeneralizedAlpha,
     SolverOptions,
-<<<<<<< HEAD
+    SolverOptions,
     Rattle,
-=======
->>>>>>> b7d09223
 )
 
 
