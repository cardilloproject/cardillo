--- conflicted
+++ resolved
@@ -206,7 +206,6 @@
     system.assemble()
 
     # solver1, label1 = Moreau(system, t_final, dt), "Moreau"
-<<<<<<< HEAD
     solver1, label1 = (
         Rattle(
             system,
@@ -216,17 +215,12 @@
         ),
         "Rattle",
     )
-    # solver1, label1 = BackwardEuler(system, t_final, dt), "BackwardEuler"
-    # solver1, label1 = BackwardEuler(system, t_final, dt, options=SolverOptions(reuse_lu_decomposition=False)), "BackwardEuler"
-=======
-    # solver1, label1 = BackwardEuler(system, t_final, dt), "BackwardEuler"
-    solver1, label1 = (
-        BackwardEuler(
-            system, t_final, dt, options=SolverOptions(reuse_lu_decomposition=False)
-        ),
-        "BackwardEuler",
-    )
->>>>>>> 83fafdcd
+    # solver1, label1 = (
+    #     BackwardEuler(
+    #         system, t_final, dt, options=SolverOptions(reuse_lu_decomposition=True)
+    #     ),
+    #     "BackwardEuler",
+    # )
     # solver1, label1 = (
     #     NonsmoothGeneralizedAlpha(system, t_final, dt),
     #     "NonsmoothGeneralizedAlpha",
