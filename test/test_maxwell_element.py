--- conflicted
+++ resolved
@@ -182,15 +182,9 @@
     system.assemble()
 
     t0 = 0
-<<<<<<< HEAD
     t1 = 0.2
     dt = 5e-3
     sol = EulerBackward(system, t1, dt, debug=True).solve()
-=======
-    t1 = 1
-    dt = 1e-3
-    sol = EulerBackward(system, t1, dt).solve()
->>>>>>> 2e243c48
     # sol = ScipyIVP(system=system, t1=t1, dt=dt).solve()
 
     def eqm_maxwell_element(t, x):
@@ -223,15 +217,8 @@
     ax[0].grid()
     ax[0].legend()
 
-<<<<<<< HEAD
-    x = ref.y
-    t = ref.t
-    ax[0].plot(t, x[0], "-.b", label="x_ref")
-    ax[0].plot(t, x[1], "--r", label="x_D_ref")
-=======
     ax[1].plot(t, u[:, 0], "-b", label="x_dot")
     ax[1].grid()
->>>>>>> 2e243c48
     ax[1].plot(t, x[2], "--b", label="x_dot_ref")
 
     ax[0].legend()
